<<<<<<< HEAD

=======

>>>>>>> a99d7509
# import math
# import shutil
# from pathlib import Path
# from unittest import TestCase
#
# import numpy as np
# from beta_numbers.perron_numbers import Perron_Number
# from beta_numbers.beta_orbits import MPFRegister, setprec, setdps
# from intpolynomials import IntPolynomial, IntPolynomialRegister, IntPolynomialArray
# from cornifer import NumpyRegister, ApriInfo, DataNotFoundError, Block, openregs, AposInfo, load
# from cornifer._utilities import random_unique_filename
# from cornifer.registers import _CURR_ID_KEY
# from mpmath import mp, almosteq, mpf, extradps, log, extraprec
# from dagtimers import Timers
#
# from beta_numbers.beta_orbits import calc_orbits, calc_orbits_setup, calc_orbits_resetup
#
# NUM_BYTES_PER_TERABYTE = 2 ** 40
#
# def boyd_psi_r(r):
#
#     if r <= 0:
#         raise ValueError
#
#     return IntPolynomial(r + 1).set([-1] * (r + 1) + [1]), [1] * (r + 1) + [0], r, 1
#
# def boyd_phi_r(r):
#
#     if r <= 0:
#         raise ValueError
#
#     poly = IntPolynomial(r + 1)
#
#     if r == 1:
#         poly.set([-1, -1, 1])
#
#     else:
#         poly.set([-1, 1] + [0] * (r - 2) + [-2, 1])
#
#     return poly, [1] * r + [0] * (r - 1) + [1, 0], 2 * r - 1, 1
#
# def boyd_beta_n(n):
#
#     if n <= 1:
#         raise ValueError
#
#     xp1 = IntPolynomial(1).set([1, 1])
#     poly = IntPolynomial(n + 3)
#
#     if n == 1:
#         poly.set([-1, -1, -1, 0, 1])
#
#     elif n == 2:
#         poly.set([-1, 0, -1, 0, -1, 1])
#
#     elif n == 3:
#         poly.set([-1, 0, 0, 0, -1, -1, 1])
#
#     else:
#         poly.set([-1, 0, 0, 1] + [0] * (n - 4) + [-1, -1, -1, 1])
#
#     if n % 2 == 1:
#         poly, _ = poly.divide(xp1)
#
#     k = (n - 1) // 3
#
#     if n == 3 * k + 1:
#
#         orbit = [1, 1, 0] * k + [0, 1, 1] + [0] * (n - 1) + [1, 0]
#         m = 2 * n + 1
#
#     elif n == 3 * k + 2:
#
#         orbit = [1, 1, 0] * k + [1, 0, 1] + [0] * (n - 1) + [1, 0]
#         m = 2 * n
#
#     else:
#
#         orbit = [1, 1, 0] * (k + 1) + [0] * (n - 1) + [1, 0]
#         m = 2 * n - 1
#
#     return poly, orbit, m, 1
#
# def boyd_prop5_2(k):
#
#     if k <= 1:
#         raise ValueError
#
#     xm1 = IntPolynomial(1).set([-1, 1])
#     x2m1 = IntPolynomial(2).set([-1, 0, 1])
#     poly = np.zeros(2 * k + 2, dtype=np.longlong)
#     poly[0] = 1
#     poly[k - 1: k + 1] += np.array([1, -1])
#     poly[2 * k: 2 * k + 2] += np.array([-2, 1])
#     poly = IntPolynomial(2 * k + 1).set(poly)
#
#     if k % 2 == 0:
#         poly, _ = poly.divide(xm1)
#
#     else:
#         poly, _ = poly.divide(x2m1)
#
#     if k == 3:
#
#         orbit = [2, 0, 0, 0, 0, 1, 1, 0, 1]
#         m = 3
#         p = 5
#
#     else:
#
#         orbit = [2] + [0] * (k + 1) + [1] * (k - 1) + [0] + [1] * (k - 2) + [0, 1, 1] + [0] * (k - 2) + [1]
#         m = k
#         p = 3 * k + 1
#
#     return poly, orbit, m, p
#
# class TestBetaOrbits(TestCase):
#
#     saves_dir = None
#     perron_polys_reg = None
#     perron_nums_reg = None
#     exp_coef_orbit_reg = None
#     exp_periodic_reg = None
#     MAX_DPS = 1000
#     new = True
#     delete = False
#     # base_path = Path("/mnt/c/Users/mlane/beta_numbers_testcases")
#     base_path = Path("/mnt/d/beta_numbers_testcases")
#
#     @classmethod
#     def setup_readonly_registers(cls):
#
#         cls.perron_polys_reg = IntPolynomialRegister(
#             cls.saves_dir,
#             "perron_polys_reg",
#             "Several minimal polynomials of Beta numbers used for Beta orbit test cases. All polynomials are taken from "
#             "Boyd 1996, 'On Beta Expansions for Pisot Numbers'. The simple beta numbers Phi_r and Psi_r have minimal "
#             "polynomials found on p 845 of that paper; the simple beta numbers beta_n have minimal polynomial and orbit "
#             "defined on p 847, equation 3.2; and the final, unnamed class of minimal polynomials and orbits are defined "
#             "on p 854, Prop 5.2.",
#             NUM_BYTES_PER_TERABYTE
#         )
#         cls.perron_nums_reg = MPFRegister(
#             cls.saves_dir,
#             "perron_nums_reg",
#             "Respective decimal approximations of Perron numbers whose minimal polynomials are given by "
#             "`perron_polys_reg`.",
#             NUM_BYTES_PER_TERABYTE
#         )
#
#         with openregs(cls.perron_nums_reg, cls.perron_polys_reg):
#             cls.perron_nums_reg.add_subreg(cls.perron_polys_reg)
#
#         cls.exp_coef_orbit_reg = NumpyRegister(
#             cls.saves_dir,
#             "exp_coef_orbit_reg",
#             "Correct coefficient orbits of beta numbers used for Beta orbit test cases.",
#             NUM_BYTES_PER_TERABYTE
#
#         )
#         cls.exp_periodic_reg = NumpyRegister(
#             cls.saves_dir,
#             "exp_periodic_reg",
#             "Correct periodic data of beta numbers used for beta orbit test cases.",
#             NUM_BYTES_PER_TERABYTE
#         )
#
#         with openregs(cls.perron_polys_reg, cls.exp_coef_orbit_reg, cls.exp_periodic_reg, cls.perron_nums_reg):
#
#             for r in range(1, 201):
#
#                 TestBetaOrbits.add_known_coef_orbit(*boyd_phi_r(r))
#                 TestBetaOrbits.add_known_coef_orbit(*boyd_psi_r(r))
#
#             for n in range(2, 201):
#
#                 TestBetaOrbits.add_known_coef_orbit(*boyd_beta_n(n))
#                 TestBetaOrbits.add_known_coef_orbit(*boyd_prop5_2(n))
#
#
#         print("perron_polys_reg", cls.perron_polys_reg.ident())
#         print("exp_coef_orbit_reg", cls.exp_coef_orbit_reg.ident())
#         print("exp_periodic_reg", cls.exp_periodic_reg.ident())
#         print("perron_nums_reg", cls.perron_nums_reg.ident())
#
#     @classmethod
#     def add_known_coef_orbit(cls, poly, orbit, m, p):
#
#         perron = Perron_Number(poly)
#         poly_seg = IntPolynomialArray(poly.deg())
#         poly_seg.zeros(1)
#         poly_seg[0] = poly
#         poly_apri = ApriInfo(deg = poly.deg(), sum_abs_coef = poly.sum_abs_coef())
#         num_apri = ApriInfo(deg = poly.deg(), sum_abs_coef = poly.sum_abs_coef(), dps = cls.MAX_DPS)
#         print(poly)
#
#         try:
#             index = cls.perron_polys_reg.maxn(poly_apri) + 1
#
#         except DataNotFoundError:
#             index = 0
#
#         with Block(poly_seg, poly_apri, index) as poly_blk:
#             cls.perron_polys_reg.add_disk_blk(poly_blk, dups_ok = False)
#
#         with setdps(cls.MAX_DPS):
#
#             perron.calc_roots()
#
#             with Block([perron.beta0], num_apri, index) as beta0_blk:
#                 cls.perron_nums_reg.add_disk_blk(beta0_blk, dups_ok = False)
#
#         orbit_apri = ApriInfo(resp = poly_apri, index = index)
#
#         with Block(orbit, orbit_apri, 1) as orbit_blk:
#             cls.exp_coef_orbit_reg.add_disk_blk(orbit_blk, dups_ok = False)
#
#         with Block([[m, p]], poly_apri, index) as periodic_blk:
#             cls.exp_periodic_reg.add_disk_blk(periodic_blk)
#
#     @classmethod
#     def setUpClass(cls):
#
#         if cls.new:
#
#             cls.saves_dir = random_unique_filename(cls.base_path)
#
#             if cls.saves_dir.exists():
#                 shutil.rmtree(cls.saves_dir)
#
#             cls.saves_dir.mkdir(parents = True)
#             cls.setup_readonly_registers()
#
#         else:
#             # all four kinds with parameters from 1 or 2 - 100 each
#             cls.saves_dir = cls.base_path / "ia7VUj"
#             cls.perron_polys_reg = load(cls.saves_dir / "VpZf")
#             cls.exp_coef_orbit_reg = load(cls.saves_dir / "LCni")
#             cls.exp_periodic_reg = load(cls.saves_dir / "V2QB")
#             cls.perron_nums_reg = load(cls.saves_dir / "dtPX")
#
#             # only phi_74
#             # cls.saves_dir = cls.base_path / "iLLTYX"
#             # cls.perron_polys_reg = load(cls.saves_dir / "MyMx")
#             # cls.exp_coef_orbit_reg = load(cls.saves_dir / "bA3y")
#             # cls.exp_periodic_reg = load(cls.saves_dir / "Uerz")
#             # cls.perron_nums_reg = load(cls.saves_dir / "RXAJ")
#
#             # all four kinds with parameters from 1 or 2 - 20 each
#             # cls.saves_dir = cls.base_path / "PBNTNA"
#             # cls.perron_polys_reg = load(cls.saves_dir / "R3GA")
#             # cls.exp_coef_orbit_reg = load(cls.saves_dir / "sbPW")
#             # cls.exp_periodic_reg = load(cls.saves_dir / "ZxyW")
#             # cls.perron_nums_reg = load(cls.saves_dir / "CGqw")
#
#             # all four kinds with parameters from 50 to 100 each
#             # cls.saves_dir = cls.base_path / "uA7hbQ"
#             # cls.perron_polys_reg = load(cls.saves_dir / "NTsn")
#             # cls.exp_coef_orbit_reg = load(cls.saves_dir / "Pyjn")
#             # cls.exp_periodic_reg = load(cls.saves_dir / "WRXw")
#             # cls.perron_nums_reg = load(cls.saves_dir / "gp3v")
#
#         super().setUpClass()
#
#     @classmethod
#     def tearDownClass(cls):
#
#         if cls.delete and cls.saves_dir is not None:
#             shutil.rmtree(cls.saves_dir)
#
#     # def test_perron_polys_nums(self):
#     #
#     #     cls = type(self)
#     #     timers = Timers()
#     #
#     #     with setdps(cls.MAX_DPS):
#     #
#     #         with timers.time("adding polys"):
#     #
#     #             with openregs(cls.perron_polys_reg, cls.exp_coef_orbit_reg, cls.exp_periodic_reg, cls.perron_nums_reg):
#     #
#     #                 add_boyd_phi_r(1, 100)
#     #                 add_boyd_psi_r(1, 100)
#     #                 add_boyd_beta_n(2, 100)
#     #                 add_boyd_prop5_2(2, 100)
#     #
#     #         with timers.time("checking"):
#     #
#     #             with openregs(cls.perron_polys_reg, cls.perron_nums_reg):
#     #
#     #                 self.assertEqual(
#     #                     len(list(cls.perron_polys_reg.apris())),
#     #                     len(list(cls.perron_nums_reg.apris())),
#     #                 )
#     #
#     #                 for poly_apri in cls.perron_polys_reg:
#     #
#     #                     num_apri = ApriInfo(deg = poly_apri.deg, sum_abs_coef = poly_apri.sum_abs_coef, dps = cls.MAX_DPS)
#     #                     self.assertIn(num_apri, cls.perron_nums_reg)
#     #
#     #                     with setdps(cls.MAX_DPS):
#     #
#     #                         for poly_blk, num_blk in zip(
#     #                             cls.perron_polys_reg.blks(poly_apri),
#     #                             cls.perron_nums_reg.blks(num_apri)
#     #                         ):
#     #
#     #                             self.assertEqual(
#     #                                 poly_blk.startn(),
#     #                                 num_blk.startn()
#     #                             )
#     #                             self.assertEqual(
#     #                                 len(poly_blk),
#     #                                 len(num_blk)
#     #                             )
#     #
#     #                             with timers.time("evaluating"):
#     #
#     #                                 for poly, num in zip(poly_blk, num_blk):
#     #
#     #                                     eval_ = poly(num)
#     #                                     print(poly.extradps(num))
#     #
#     #                                     with setdps(cls.MAX_DPS - poly.extradps(num)):
#     #
#     #                                         self.assertTrue(almosteq(
#     #                                             eval_,
#     #                                             mpf(0.0)
#     #                                         ))
#     #
#     #
#     #
#     #         print(timers.pretty_print())
#
#     def test_calc_orbits(self):
#
#         bad_polys = []
#         # bad_poly.set(bad_coefs)
#         cls = type(self)
#         # setup
#         timers = Timers()
#
#         with timers.time("test_calc_orbits callee"):
#
#             initial_max_blk_len = 10000
#             # first start with high starting DPS and enough increases, so we can be sure that no precision errors occur
#             # we will iterate over several values for both `max_blk_len` and `slurm_array_task_mask` and reset
#             # the calculation before each one. Later we will change the values of `max_blk_len` and
#             # `slurm_array_task_max` without resetting.
#             for max_blk_len in [1, 5, 100]:
#
#                 print(f"max_blk_len = {max_blk_len}")
#
#                 for slurm_array_task_max in [1, 5]:
#
#                     print(f"\tslurm_array_task_max = {slurm_array_task_max}")
#
#                     with timers.time("unittest calc_orbits_setup call"):
#                         poly_orbit_reg, coef_orbit_reg, periodic_reg, status_reg = calc_orbits_setup(
#                             cls.perron_polys_reg, cls.perron_nums_reg, cls.saves_dir, initial_max_blk_len, timers, False
#                         )
#
#                     with timers.time("unittest checking calc_orbits_setup"):
#
#                         with openregs(poly_orbit_reg, coef_orbit_reg) as (poly_orbit_reg, coef_orbit_reg):
#                             # check that `poly_orbit_reg` and `coef_orbit_reg` do not contain any apri
#                             for _ in poly_orbit_reg:
#                                 self.fail("`poly_orbit_reg` should not contain apri!")
#
#                             for _ in coef_orbit_reg:
#                                 self.fail("`coef_orbit_Reg` should not contain apri!")
#
#                         with openregs(
#                             cls.perron_polys_reg, status_reg, periodic_reg, readonlys = (True,)*3
#                         ) as (cls.perron_polys_reg, status_reg, periodic_reg):
#                             # check that `status_reg` and `periodic_reg` contain the correct apri, apos, and blocks
#                             for poly_apri in cls.perron_polys_reg:
#
#                                 self.assertIn(poly_apri, status_reg)
#                                 self.assertIn(poly_apri, periodic_reg)
#
#                                 for status_blk, periodic_blk, perron_poly_blk in zip(
#                                     status_reg.blks(poly_apri), periodic_reg.blks(poly_apri), cls.perron_polys_reg.blks(poly_apri)
#                                 ):
#
#                                     self.assertEqual(
#                                         status_blk.startn(),
#                                         periodic_blk.startn()
#                                     )
#                                     self.assertEqual(
#                                         periodic_blk.startn(),
#                                         perron_poly_blk.startn()
#                                     )
#                                     self.assertEqual(
#                                         len(status_blk),
#                                         len(periodic_blk)
#                                     )
#                                     self.assertEqual(
#                                         len(periodic_blk),
#                                         len(perron_poly_blk)
#                                     )
#
#                                 for blk in status_reg.blks(poly_apri, mmap_mode = "r"):
#
#                                     seg = blk.segment()
#                                     self.assertTrue(np.all(seg[:,0] == 0))
#                                     self.assertTrue(np.all(seg[:,1] == -1))
#                                     self.assertTrue(np.all(seg[:,2] == -1))
#
#                                 for blk in periodic_reg.blks(poly_apri, mmap_mode = "r"):
#
#                                     seg = blk.segment()
#                                     self.assertTrue(np.all(seg[:,0] == -1))
#                                     self.assertTrue(np.all(seg[:,1] == -1))
#
#                                 self.assertEqual(
#                                     status_reg.apos(poly_apri),
#                                     AposInfo(min_len = 0)
#                                 )
#
#                     for max_poly_orbit_len in [1, 50,1000]:
#
#                         print(f"\t\tmax_poly_orbit_len = {max_poly_orbit_len}")
#
#                         with timers.time("unittest call calc_obits"):
#
#                             # increase `max_orbit_len` and check that the so-far calculated orbits are correct.
#                             for slurm_array_task_id in range(1, slurm_array_task_max + 1):
#                                 # print(f"\t\t\tslurm_array_task_id = {slurm_array_task_id}")
#                                 calc_orbits(
#                                     cls.perron_polys_reg,
#                                     cls.perron_nums_reg,
#                                     poly_orbit_reg,
#                                     coef_orbit_reg,
#                                     periodic_reg,
#                                     status_reg,
#                                     max_blk_len,
#                                     max_poly_orbit_len,
#                                     cls.MAX_DPS,
#                                     slurm_array_task_max,
#                                     slurm_array_task_id,
#                                     timers
#                                 )
#
#                         with timers.time("unittest checking calc_obits"):
#                             # print("\t\t\tunittest checking")
#                             # check that everything is correct up to `max_poly_orbit_len`
#                             with openregs(
#                                 cls.perron_polys_reg, poly_orbit_reg, coef_orbit_reg, periodic_reg, status_reg,
#                                 cls.exp_coef_orbit_reg, cls.exp_periodic_reg
#                             ):
#
#                                 for perron_apri in cls.perron_polys_reg:
#
#                                     # if perron_apri != bad_poly:
#                                     #     continue
#
#                                     self.assertIn(perron_apri, periodic_reg)
#                                     self.assertIn(perron_apri, status_reg)
#
#                                     for index in range(cls.perron_polys_reg.maxn(perron_apri) + 1):
#
#                                         poly_apri = ApriInfo(resp = perron_apri, index = index)
#                                         exp_coef_preperiod_len, exp_period = cls.exp_periodic_reg.get(perron_apri, index, mmap_mode = "r")
#                                         exp_coef_preperiod_len += 1
#                                         last_coef_index = exp_coef_preperiod_len + exp_period
#                                         self.assertNotIn(poly_apri, periodic_reg)
#                                         self.assertNotIn(poly_apri, status_reg)
#                                         self.assertIn(poly_apri, poly_orbit_reg)
#                                         self.assertIn(poly_apri, coef_orbit_reg)
#                                         calc_coefs = np.array(list(coef_orbit_reg[poly_apri, :]))
#
#                                         with cls.exp_coef_orbit_reg.blk(poly_apri) as exp_blk:
#
#                                             exp_periodic_coefs = list(exp_blk.segment()[ exp_coef_preperiod_len : ])
#                                             exp_preperiodic_coefs = list(exp_blk.segment()[ : exp_coef_preperiod_len])
#                                             exp_coefs =  exp_preperiodic_coefs + exp_periodic_coefs
#                                             exp_simple_parry = (
#                                                 exp_period == 1 and
#                                                 cls.exp_coef_orbit_reg.get(poly_apri, last_coef_index, mmap_mode = "r") == 0
#                                             )
#                                             # print(f"\t\t\t\t\t\texp_periodic_coefs    = {exp_periodic_coefs}")
#                                             # print(f"\t\t\t\t\t\texp_preperiodic_coefs = {exp_preperiodic_coefs}")
#                                             # print(f"\t\t\t\t\t\texp_simple_parry      = {exp_simple_parry}")
#
#                                             if max_poly_orbit_len < exp_coef_preperiod_len:
#                                                 # no period found because has not calculated up to periodic portion
#
#                                                 try:
#                                                     self.assertTrue(np.all(
#                                                         np.array(calc_coefs) ==
#                                                         np.array(exp_preperiodic_coefs)[ : max_poly_orbit_len]
#                                                     ))
#
#                                                 except AssertionError:
#                                                     print(np.array(calc_coefs))
#                                                     print(np.array(exp_preperiodic_coefs[ : max_poly_orbit_len]))
#                                                     print(exp_simple_parry)
#                                                     print(max_poly_orbit_len)
#                                                     print(exp_coef_preperiod_len)
#                                                     print(cls.perron_polys_reg[perron_apri, index])
#                                                     print(cls.perron_polys_reg._approx_memory())
#                                                     with cls.perron_polys_reg._db.begin() as ro_txn:
#                                                         print(ro_txn.get(_CURR_ID_KEY))
#                                                     print(poly_orbit_reg._approx_memory())
#                                                     with poly_orbit_reg._db.begin() as ro_txn:
#                                                         print(ro_txn.get(_CURR_ID_KEY))
#                                                     print(coef_orbit_reg._approx_memory())
#                                                     with coef_orbit_reg._db.begin() as ro_txn:
#                                                         print(ro_txn.get(_CURR_ID_KEY))
#                                                     print(periodic_reg._approx_memory())
#                                                     with periodic_reg._db.begin() as ro_txn:
#                                                         print(ro_txn.get(_CURR_ID_KEY))
#                                                     print(status_reg._approx_memory())
#                                                     with status_reg._db.begin() as ro_txn:
#                                                         print(ro_txn.get(_CURR_ID_KEY))
#                                                     print(cls.exp_coef_orbit_reg._approx_memory())
#                                                     with cls.exp_coef_orbit_reg._db.begin() as ro_txn:
#                                                         print(ro_txn.get(_CURR_ID_KEY))
#                                                     print(cls.exp_periodic_reg._approx_memory())
#                                                     with cls.exp_periodic_reg._db.begin() as ro_txn:
#                                                         print(ro_txn.get(_CURR_ID_KEY))
#                                                     raise
#
#                                                 self.assertTrue(np.all(
#                                                     [-1, -1] ==
#                                                     periodic_reg.get(perron_apri, index, mmap_mode = "r")
#                                                 ))
#
#                                             elif exp_simple_parry and max_poly_orbit_len >= exp_coef_preperiod_len:
#                                                 # period of simple parry number found
#                                                 try:
#                                                     self.assertTrue(np.all(
#                                                         exp_coefs ==
#                                                         calc_coefs
#                                                     ))
#
#                                                 except AssertionError:
#
#                                                     print(np.array(exp_coefs))
#                                                     print(np.array(calc_coefs))
#                                                     print(exp_simple_parry)
#                                                     print(max_poly_orbit_len)
#                                                     print(exp_coef_preperiod_len)
#                                                     print(cls.perron_polys_reg[perron_apri, index])
#                                                     print(cls.perron_polys_reg._approx_memory())
#                                                     with cls.perron_polys_reg._db.begin() as ro_txn:
#                                                         print(ro_txn.get(_CURR_ID_KEY))
#                                                     print(poly_orbit_reg._approx_memory())
#                                                     with poly_orbit_reg._db.begin() as ro_txn:
#                                                         print(ro_txn.get(_CURR_ID_KEY))
#                                                     print(coef_orbit_reg._approx_memory())
#                                                     with coef_orbit_reg._db.begin() as ro_txn:
#                                                         print(ro_txn.get(_CURR_ID_KEY))
#                                                     print(periodic_reg._approx_memory())
#                                                     with periodic_reg._db.begin() as ro_txn:
#                                                         print(ro_txn.get(_CURR_ID_KEY))
#                                                     print(status_reg._approx_memory())
#                                                     with status_reg._db.begin() as ro_txn:
#                                                         print(ro_txn.get(_CURR_ID_KEY))
#                                                     print(cls.exp_coef_orbit_reg._approx_memory())
#                                                     with cls.exp_coef_orbit_reg._db.begin() as ro_txn:
#                                                         print(ro_txn.get(_CURR_ID_KEY))
#                                                     print(cls.exp_periodic_reg._approx_memory())
#                                                     with cls.exp_periodic_reg._db.begin() as ro_txn:
#                                                         print(ro_txn.get(_CURR_ID_KEY))
#                                                     raise
#
#                                                 self.assertTrue(np.all(
#                                                     [exp_coef_preperiod_len - 1, exp_period] ==
#                                                     periodic_reg.get(perron_apri, index, mmap_mode = "r")
#                                                 ))
#
#                                             elif max_poly_orbit_len < 2 * exp_period * math.ceil(exp_coef_preperiod_len / exp_period):
#                                                 # have calculated up to periodic portion, but no period yet calculated
#                                                 num_calc_periods = ((max_poly_orbit_len - exp_coef_preperiod_len) // exp_period)
#                                                 leftover_period = exp_periodic_coefs[ : (max_poly_orbit_len - exp_coef_preperiod_len) % exp_period ]
#                                                 self.assertTrue(np.all(
#                                                     calc_coefs[ : exp_coef_preperiod_len] ==
#                                                     exp_preperiodic_coefs
#                                                 ))
#                                                 self.assertTrue(np.all(
#                                                     calc_coefs[ exp_coef_preperiod_len : ] ==
#                                                     exp_periodic_coefs * num_calc_periods + leftover_period
#                                                 ))
#                                                 self.assertTrue(np.all(
#                                                     [-1, -1] ==
#                                                     periodic_reg.get(perron_apri, index, mmap_mode = "r")
#                                                 ))
#
#                                             else:
#                                                 # period calculated
#                                                 try:
#                                                     self.assertTrue(np.all(
#                                                         np.array(exp_coefs) ==
#                                                         np.array(calc_coefs)
#                                                     ))
#
#                                                 except AssertionError:
#
#                                                     print(np.array(exp_coefs))
#                                                     print(np.array(calc_coefs))
#                                                     print(exp_simple_parry)
#                                                     print(max_poly_orbit_len)
#                                                     print(exp_coef_preperiod_len)
#                                                     print(cls.perron_polys_reg[perron_apri, index])
#                                                     print(cls.perron_polys_reg._approx_memory())
#                                                     with cls.perron_polys_reg._db.begin() as ro_txn:
#                                                         print(ro_txn.get(_CURR_ID_KEY))
#                                                     print(poly_orbit_reg._approx_memory())
#                                                     with poly_orbit_reg._db.begin() as ro_txn:
#                                                         print(ro_txn.get(_CURR_ID_KEY))
#                                                     print(coef_orbit_reg._approx_memory())
#                                                     with coef_orbit_reg._db.begin() as ro_txn:
#                                                         print(ro_txn.get(_CURR_ID_KEY))
#                                                     print(periodic_reg._approx_memory())
#                                                     with periodic_reg._db.begin() as ro_txn:
#                                                         print(ro_txn.get(_CURR_ID_KEY))
#                                                     print(status_reg._approx_memory())
#                                                     with status_reg._db.begin() as ro_txn:
#                                                         print(ro_txn.get(_CURR_ID_KEY))
#                                                     print(cls.exp_coef_orbit_reg._approx_memory())
#                                                     with cls.exp_coef_orbit_reg._db.begin() as ro_txn:
#                                                         print(ro_txn.get(_CURR_ID_KEY))
#                                                     print(cls.exp_periodic_reg._approx_memory())
#                                                     with cls.exp_periodic_reg._db.begin() as ro_txn:
#                                                         print(ro_txn.get(_CURR_ID_KEY))
#                                                     raise
#
#                                                 self.assertTrue(np.all(
#                                                     [exp_coef_preperiod_len - 1, exp_period] ==
#                                                     periodic_reg.get(perron_apri, index, mmap_mode = "r")
#                                                 ))
#
#         print(timers.pretty_print())
#                 # print(timers._tree)
#
#                 # print("poly_orbit_reg")
#                 # print_timers(poly_orbit_reg)
#                 # print("coef_orbit_reg")
#                 # print_timers(coef_orbit_reg)
#                 # print("periodic_reg")
#                 # print_timers(periodic_reg)
#                 # print("status_reg")
#                 # print_timers(status_reg)
#                 # print("cls.perron_polys_reg")
#                 # print_timers(cls.perron_polys_reg)
#                 # print("cls.exp_coef_orbit_reg")
#                 # print_timers(cls.exp_coef_orbit_reg)
#                 # print("cls.exp_periodic_reg")
#                 # print_timers(cls.exp_periodic_reg)
#
# def print_timers(reg):
#
#     print(f"set_elapsed  = {reg.set_elapsed}")
#     print(f"get_elapsed  = {reg.get_elapsed}")
#     print(f"load_elapsed = {reg.load_elapsed}")
#     print(f"add_elapsed  = {reg.add_elapsed}")
#
# # def calc_period(
# #     object beta,
# #     object orbit_apri,
# #     object poly_orbit_reg,
# #     object coef_orbit_reg,
# #     object periodic_reg,
# #     object status_reg,
# #     INDEX_t max_blk_len,
# #     INDEX_t max_n,
# #     DPS_t starting_dps,
# #     int dps_increase_factor,
# #     INDEX_t max_dps_increases
# # ):
#
#
# #     def testBoydNonSimples(self):
# #
# #         debug = True
# #         starting_dps = 10
# #         dps_increase_factor = 2
# #         max_increases = 5
# #
# #         mp.dps = starting_dps * dps_increase_factor ** max_increases
# #
# #         for polyFunc, _, indices in boydSimples:
# #
# #             for index in indices:
# #
# #                 minPoly = polyFunc(index)
# #                 beta = Pisot_Number(minPoly)
# #
# #                 try:
# #                     beta.calc_roots()
# #
# #                 except Not_Pisot_Error:
# #                     self.fail()
# #
# #     def testBoydSalems(self):
# #
# #         debug = True
# #         starting_dps = 10
# #         dps_increase_factor = 2
# #         max_increases = 5
# #
# #         mp.dps = starting_dps * dps_increase_factor ** max_increases
# #
# #         for polyFunc, _, indices in boydSalems:
# #
# #             for index in indices:
# #
# #                 minPoly = polyFunc(index)
# #                 beta = Salem_Number(minPoly)
# #
# #                 try:
# #                     beta.calc_roots()
# #
# #                 except Not_Salem_Error:
# #                     self.fail()
# #
# #     def testCalcOrbit(self):
# #
# #         debug = True
# #         dps_increase_factor = 2
# #         max_increases = 5
# #
# #         for starting_dps in [2,3,4,5,10,20]:
# #
# #             print("starting_dps", starting_dps)
# #
# #             for max_length in [1, 2, 3, 10, 17, 50, 100, 1000]:
# #
# #                 print("\tmax_blk_len", max_length)
# #
# #                 c_reg = NumpyRegister(savesDir, "lol")
# #                 B_reg = IntPolynomialRegister(savesDir, "lol")
# #
# #                 for max_n in [1, 2, 3, 10, 17, 50, 100, 1000, 10000]:
# #
# #                     print("\t\tmax_orbit_len", max_n)
# #
# #                     for polyFunc, _, indices in boydSimples + boydNonSimples + boydSalems:
# #
# #                         for index in indices:
# #
# #                             minPoly = polyFunc(index)
# #                             beta = Perron_Number(minPoly)
# #                             orbit_apri = ApriInfo(poly = str(minPoly))
# #                             if debug:
# #                                 print(f"\t\t{str(minPoly)}")
# #
# #                             try:
# #                                 beta.calc_roots()
# #
# #                             except Not_Perron_Error:
# #                                 self.fail()
# #
# #                             with c_reg.open() as c_reg:
# #
# #                                 with B_reg.open() as B_reg:
# #
# #                                     if debug and (c_reg._db.info()['num_readers'] != 1 or B_reg._db.info()['num_readers'] != 1):
# #                                         print("calculating before")
# #                                         print_reader_info(c_reg, B_reg)
# #                                     try:
# #                                         calc_period(beta, c_reg, B_reg, orbit_apri, max_length, max_n, starting_dps, dps_increase_factor, max_increases)
# #
# #                                     finally:
# #
# #                                         if debug and (c_reg._db.info()['num_readers'] != 3 or B_reg._db.info()['num_readers'] != 5):
# #                                             print("calculating after")
# #                                             print_reader_info(c_reg, B_reg)
# #
# #                                         c_reg.rmv_all_ram_blks()
# #                                         B_reg.rmv_all_ram_blks()
# #
# #                     if debug:
# #                         print(
# # """
# # ========================
# # CHECKING
# # ========================
# # """
# #                         )
# #
# #                     c_reg = load(c_reg._local_dir)
# #                     B_reg = load(B_reg._local_dir)
# #
# #                     with c_reg.open(readonly = True) as c_reg:
# #
# #                         with B_reg.open(readonly = True) as B_reg:
# #
# #                             for polyFunc, expFunc, indices in boydSimples:
# #
# #                                 for index in indices:
# #
# #                                     minPoly = polyFunc(index)
# #                                     if debug:
# #                                         print("Checking boydSimples")
# #                                         print(minPoly)
# #                                         print_reader_info(c_reg, B_reg)
# #                                     expCns = expFunc(index)
# #                                     expP = 1
# #                                     expM = len(expCns)
# #                                     orbit_apri = ApriInfo(poly = str(minPoly))
# #
# #                                     if max_n < len(expCns):
# #
# #                                         try:
# #
# #                                             with self.assertRaises(DataNotFoundError):
# #                                                 c_reg.apos(orbit_apri)
# #
# #                                             with self.assertRaises(DataNotFoundError):
# #                                                 B_reg.apos(orbit_apri)
# #
# #                                             self.assertEqual(
# #                                                 max_n,
# #                                                 c_reg.maxn(orbit_apri)
# #                                             )
# #
# #                                             self.assertEqual(
# #                                                 max_n,
# #                                                 B_reg.maxn(orbit_apri)
# #                                             )
# #
# #                                             self.assertEqual(
# #                                                 expCns[ : max_n],
# #                                                 list(c_reg[orbit_apri, :])
# #                                             )
# #
# #                                         except:
# #
# #                                             print(orbit_apri)
# #                                             print(orbit_apri)
# #
# #                                             try:
# #                                                 print(c_reg.apos(orbit_apri))
# #
# #                                             except DataNotFoundError:
# #                                                 print("no apos")
# #
# #                                             try:
# #                                                 print(B_reg.apos(orbit_apri))
# #
# #                                             except DataNotFoundError:
# #                                                 print("no apos")
# #
# #                                             print(expCns)
# #                                             raise
# #
# #
# #                                     else:
# #
# #                                         try:
# #
# #                                             self.assertTrue(
# #                                                 c_reg.apos(orbit_apri).simple_parry
# #                                             )
# #
# #                                             self.assertEqual(
# #                                                 expP,
# #                                                 c_reg.apos(orbit_apri).minimal_period
# #                                             )
# #
# #                                             self.assertEqual(
# #                                                 expM,
# #                                                 c_reg.apos(orbit_apri).startn_of_periodic_portion
# #                                             )
# #
# #                                             self.assertEqual(
# #                                                 starting_dps * dps_increase_factor ** max_increases,
# #                                                 c_reg.apos(orbit_apri).max_dps
# #                                             )
# #
# #                                             self.assertTrue(
# #                                                 B_reg.apos(orbit_apri).simple_parry
# #                                             )
# #
# #                                             self.assertEqual(
# #                                                 expP,
# #                                                 B_reg.apos(orbit_apri).minimal_period
# #                                             )
# #
# #                                             self.assertEqual(
# #                                                 expM,
# #                                                 B_reg.apos(orbit_apri).startn_of_periodic_portion + 1
# #                                             )
# #
# #                                             self.assertEqual(
# #                                                 starting_dps * dps_increase_factor ** max_increases,
# #                                                 B_reg.apos(orbit_apri).max_dps
# #                                             )
# #
# #                                             self.assertEqual(
# #                                                 len(expCns),
# #                                                 c_reg.maxn(orbit_apri)
# #                                             )
# #
# #                                             self.assertEqual(
# #                                                 len(expCns),
# #                                                 B_reg.maxn(orbit_apri) + 1
# #                                             )
# #
# #                                         except:
# #
# #                                             print(1, orbit_apri)
# #                                             print(2, orbit_apri)
# #
# #                                             try:
# #                                                 print(3, c_reg.apos(orbit_apri))
# #
# #                                             except DataNotFoundError:
# #                                                 print(3, "no apos")
# #
# #                                             try:
# #                                                 print(4, B_reg.apos(orbit_apri))
# #
# #                                             except DataNotFoundError:
# #                                                 print(4, "no apos")
# #
# #                                             print(5, expCns)
# #                                             print(6, list(c_reg[orbit_apri, :]))
# #                                             print(7, list(B_reg[orbit_apri, :]))
# #                                             print(8, c_reg.maxn(orbit_apri))
# #                                             print(9, B_reg.maxn(orbit_apri))
# #                                             raise
# #
# #
# #                             for polyFunc, expFunc, indices in boydNonSimples:
# #
# #                                 for index in indices:
# #
# #                                     minPoly = polyFunc(index)
# #                                     if debug:
# #                                         print("checking boydNonSimples")
# #                                         print_reader_info(c_reg, B_reg)
# #                                         print(minPoly)
# #                                     expPre, expPer = expFunc(index)
# #                                     expP = len(expPer)
# #                                     expM = len(expPre) + 1
# #                                     orbit_apri = ApriInfo(poly = str(minPoly))
# #
# #                                     try:
# #
# #                                         if max_n < expM:
# #
# #                                             with self.assertRaises(DataNotFoundError):
# #                                                 c_reg.apos(orbit_apri)
# #
# #                                             with self.assertRaises(DataNotFoundError):
# #                                                 B_reg.apos(orbit_apri)
# #
# #                                             self.assertEqual(
# #                                                 max_n,
# #                                                 c_reg.maxn(orbit_apri)
# #                                             )
# #
# #                                             self.assertEqual(
# #                                                 max_n,
# #                                                 B_reg.maxn(orbit_apri)
# #                                             )
# #
# #                                             self.assertEqual(
# #                                                 expPre[ : max_n],
# #                                                 list(c_reg[orbit_apri, :])
# #                                             )
# #
# #                                         elif max_n < 2 * expP * ceil(expM / expP):
# #
# #                                             with self.assertRaises(DataNotFoundError):
# #                                                 c_reg.apos(orbit_apri)
# #
# #                                             with self.assertRaises(DataNotFoundError):
# #                                                 B_reg.apos(orbit_apri)
# #
# #                                             self.assertEqual(
# #                                                 max_n,
# #                                                 c_reg.maxn(orbit_apri)
# #                                             )
# #
# #                                             self.assertEqual(
# #                                                 max_n,
# #                                                 B_reg.maxn(orbit_apri)
# #                                             )
# #
# #                                             self.assertEqual(
# #                                                 expPre,
# #                                                 list(c_reg[orbit_apri, : expM])
# #                                             )
# #
# #                                             self.assertEqual(
# #                                                 (expPer * (2 * ceil(expM / expP)))[ : max_n - expM + 1],
# #                                                 list(c_reg[orbit_apri, expM : ])
# #                                             )
# #
# #                                         else:
# #
# #                                             self.assertFalse(
# #                                                 c_reg.apos(orbit_apri).simple_parry
# #                                             )
# #
# #                                             self.assertEqual(
# #                                                 expP,
# #                                                 c_reg.apos(orbit_apri).minimal_period
# #                                             )
# #
# #                                             self.assertEqual(
# #                                                 expM,
# #                                                 c_reg.apos(orbit_apri).startn_of_periodic_portion
# #                                             )
# #
# #                                             self.assertEqual(
# #                                                 expP + expM - 1,
# #                                                 c_reg.maxn(orbit_apri)
# #                                             )
# #
# #                                             self.assertFalse(
# #                                                 B_reg.apos(orbit_apri).simple_parry
# #                                             )
# #
# #                                             self.assertEqual(
# #                                                 expP,
# #                                                 B_reg.apos(orbit_apri).minimal_period
# #                                             )
# #
# #                                             self.assertEqual(
# #                                                 expM,
# #                                                 B_reg.apos(orbit_apri).startn_of_periodic_portion + 1
# #                                             )
# #
# #                                             self.assertEqual(
# #                                                 expP + expM - 2,
# #                                                 B_reg.maxn(orbit_apri)
# #                                             )
# #
# #                                             self.assertEqual(
# #                                                 expPre + expPer,
# #                                                 list(c_reg[orbit_apri, :])
# #                                             )
# #
# #                                     except:
# #
# #                                         print(0, max_n)
# #                                         print(1, orbit_apri)
# #                                         print(2, orbit_apri)
# #
# #                                         try:
# #                                             print(3, c_reg.apos(orbit_apri))
# #
# #                                         except DataNotFoundError:
# #                                             print(3, "no apos")
# #
# #                                         try:
# #                                             print(4, B_reg.apos(orbit_apri))
# #
# #                                         except DataNotFoundError:
# #                                             print(4, "no apos")
# #
# #                                         print(5, expPre)
# #                                         print(6, expM)
# #                                         print(7, expPer)
# #                                         print(8, expP)
# #                                         print(9, list(c_reg[orbit_apri, :]))
# #                                         print(10, list(B_reg[orbit_apri, :]))
# #                                         print(11, c_reg.maxn(orbit_apri))
# #                                         print(12, B_reg.maxn(orbit_apri))
# #                                         raise
# #
# #                             for polyFunc, expFunc, indices in boydSalems:
# #
# #                                 for index in indices:
# #
# #                                     minPoly = polyFunc(index)
# #                                     expM, expP = expFunc(index)
# #                                     expM += 1
# #
# #                                     if debug and (c_reg._db.info()['num_readers'] != 1 or B_reg._db.info()['num_readers'] != 1):
# #
# #                                         print("checking boydSalems")
# #                                         print_reader_info(c_reg, B_reg)
# #                                         print(minPoly)
# #                                         print(f"expM  = {expM}")
# #                                         print(f"expP  = {expP}")
# #                                         print(f"max_n = {max_n}")
# #
# #                                     orbit_apri = ApriInfo(poly = str(minPoly))
# #
# #                                     try:
# #
# #                                         if max_n < 2 * expP * ceil(expM / expP):
# #
# #                                             if debug: print(1)
# #
# #                                             with self.assertRaises(DataNotFoundError):
# #                                                 c_reg.apos(orbit_apri)
# #
# #                                             with self.assertRaises(DataNotFoundError):
# #                                                 B_reg.apos(orbit_apri)
# #
# #                                             self.assertEqual(
# #                                                 max_n,
# #                                                 c_reg.maxn(orbit_apri)
# #                                             )
# #
# #                                             self.assertEqual(
# #                                                 max_n,
# #                                                 B_reg.maxn(orbit_apri)
# #                                             )
# #
# #                                         else:
# #
# #                                             if debug: print(2)
# #
# #                                             self.assertFalse(
# #                                                 c_reg.apos(orbit_apri).simple_parry
# #                                             )
# #
# #                                             self.assertEqual(
# #                                                 expP,
# #                                                 c_reg.apos(orbit_apri).minimal_period
# #                                             )
# #
# #                                             self.assertEqual(
# #                                                 expM,
# #                                                 c_reg.apos(orbit_apri).startn_of_periodic_portion
# #                                             )
# #
# #                                             self.assertEqual(
# #                                                 expP + expM - 1,
# #                                                 c_reg.maxn(orbit_apri)
# #                                             )
# #
# #                                             self.assertFalse(
# #                                                 B_reg.apos(orbit_apri).simple_parry
# #                                             )
# #
# #                                             self.assertEqual(
# #                                                 expP,
# #                                                 B_reg.apos(orbit_apri).minimal_period
# #                                             )
# #
# #                                             self.assertEqual(
# #                                                 expM,
# #                                                 B_reg.apos(orbit_apri).startn_of_periodic_portion + 1
# #                                             )
# #
# #                                             self.assertEqual(
# #                                                 expP + expM - 2,
# #                                                 B_reg.maxn(orbit_apri)
# #                                             )
# #
# #                                     except:
# #
# #                                         print(0, max_n)
# #                                         print(1, orbit_apri)
# #                                         print(2, orbit_apri)
# #
# #                                         try:
# #                                             print(3, c_reg.apos(orbit_apri))
# #
# #                                         except DataNotFoundError:
# #                                             print(3, "no apos")
# #
# #                                         try:
# #                                             print(4, B_reg.apos(orbit_apri))
# #
# #                                         except DataNotFoundError:
# #                                             print(4, "no apos")
# #
# #                                         print(6, expM)
# #                                         print(7, expP)
# #                                         print(8, c_reg.maxn(orbit_apri))
# #                                         print(9, B_reg.maxn(orbit_apri))
# #                                         raise
#
#
#     # def testCalcOrbitParticular(self):
#     #
#     #     starting_dps = 10
#     #     dps_increase_factor = 2
#     #     max_increases = 5
#     #
#     #     minPoly = boydPsi_r(14)
#     #     expCns = boydPsi_rExp(14)
#     #     # print(minPoly)
#     #     # print(expCns)
#     #     beta = Perron_Number(minPoly)
#     #     orbit_apri = ApriInfo(poly = str(minPoly))
#     #     expP = 1
#     #     expM = len(expCns)
#     #
#     #     for max_length in [1, 2, 3, 10, 17, 50, 100, 1000]:
#     #
#     #         print("max_blk_len", max_length)
#     #
#     #         cReg = NumpyRegister(savesDir, "lol")
#     #         BReg = IntPolynomialRegister(savesDir, "lol")
#     #
#     #         for max_n in [1, 2, 3, 10, 17, 50, 100, 1000, 10000]:
#     #
#     #             with cReg.open() as cReg:
#     #
#     #                 with BReg.open() as BReg:
#     #
#     #                     try:
#     #                         calc_period(beta, cReg, BReg, orbit_apri, max_length, max_n, starting_dps, dps_increase_factor, max_increases)
#     #
#     #                     finally:
#     #
#     #                         for blk in cReg._ram_blks:
#     #                             cReg.rmv_ram_blk(blk)
#     #
#     #                         for blk in BReg._ram_blks:
#     #                             BReg.rmv_ram_blk(blk)
#     #
#     #             with cReg.open(readonly = True) as cReg:
#     #
#     #                 with BReg.open(readonly = True) as BReg:
#     #
#     #                     if max_n < len(expCns):
#     #
#     #                         try:
#     #
#     #                             with self.assertRaises(DataNotFoundError):
#     #                                 cReg.apos(orbit_apri)
#     #
#     #                             with self.assertRaises(DataNotFoundError):
#     #                                 BReg.apos(orbit_apri)
#     #
#     #                             self.assertEqual(
#     #                                 max_n,
#     #                                 cReg.maxn(orbit_apri)
#     #                             )
#     #
#     #                             self.assertEqual(
#     #                                 max_n,
#     #                                 BReg.maxn(orbit_apri)
#     #                             )
#     #
#     #                             self.assertEqual(
#     #                                 expCns[: max_n],
#     #                                 list(cReg[orbit_apri, :])
#     #                             )
#     #
#     #                         except:
#     #
#     #                             print(orbit_apri)
#     #                             print(orbit_apri)
#     #
#     #                             try:
#     #                                 print(cReg.apos(orbit_apri))
#     #
#     #                             except DataNotFoundError:
#     #                                 print("no apos")
#     #
#     #                             try:
#     #                                 print(BReg.apos(orbit_apri))
#     #
#     #                             except DataNotFoundError:
#     #                                 print("no apos")
#     #
#     #                             print(expCns)
#     #                             raise
#     #
#     #                     else:
#     #
#     #                         try:
#     #
#     #                             self.assertTrue(
#     #                                 cReg.apos(orbit_apri).simple_parry
#     #                             )
#     #
#     #                             self.assertEqual(
#     #                                 expP,
#     #                                 cReg.apos(orbit_apri).minimal_period
#     #                             )
#     #
#     #                             self.assertEqual(
#     #                                 expM,
#     #                                 cReg.apos(orbit_apri).startn_of_periodic_portion
#     #                             )
#     #
#     #                             if cReg.apos(orbit_apri).simple_parry:
#     #                                 self.assertEqual(
#     #                                     starting_dps * dps_increase_factor ** max_increases,
#     #                                     cReg.apos(orbit_apri).max_dps
#     #                                 )
#     #
#     #                             self.assertTrue(
#     #                                 BReg.apos(orbit_apri).simple_parry
#     #                             )
#     #
#     #                             self.assertEqual(
#     #                                 expP,
#     #                                 BReg.apos(orbit_apri).minimal_period
#     #                             )
#     #
#     #                             self.assertEqual(
#     #                                 expM,
#     #                                 BReg.apos(orbit_apri).startn_of_periodic_portion + 1
#     #                             )
#     #
#     #                             if BReg.apos(orbit_apri).simple_parry:
#     #                                 self.assertEqual(
#     #                                     starting_dps * dps_increase_factor ** max_increases,
#     #                                     BReg.apos(orbit_apri).max_dps
#     #                                 )
#     #
#     #                             self.assertEqual(
#     #                                 len(expCns),
#     #                                 cReg.maxn(orbit_apri)
#     #                             )
#     #
#     #                             self.assertEqual(
#     #                                 len(expCns),
#     #                                 BReg.maxn(orbit_apri) + 1
#     #                             )
#     #
#     #                         except:
#     #
#     #                             print(1, orbit_apri)
#     #                             print(2, orbit_apri)
#     #
#     #                             try:
#     #                                 print(3, cReg.apos(orbit_apri))
#     #
#     #                             except DataNotFoundError:
#     #                                 print(3, "no apos")
#     #
#     #                             try:
#     #                                 print(4, BReg.apos(orbit_apri))
#     #
#     #                             except DataNotFoundError:
#     #                                 print(4, "no apos")
#     #
#     #                             print(5, expCns)
#     #                             print(6, list(cReg[orbit_apri, :]))
#     #                             print(7, list(BReg[orbit_apri, :]))
#     #                             print(8, cReg.maxn(orbit_apri))
#     #                             print(9, BReg.maxn(orbit_apri))
#     #                             raise

<|MERGE_RESOLUTION|>--- conflicted
+++ resolved
@@ -1,1346 +1,1341 @@
-<<<<<<< HEAD
-
-=======
-
->>>>>>> a99d7509
-# import math
-# import shutil
-# from pathlib import Path
-# from unittest import TestCase
-#
-# import numpy as np
-# from beta_numbers.perron_numbers import Perron_Number
-# from beta_numbers.beta_orbits import MPFRegister, setprec, setdps
-# from intpolynomials import IntPolynomial, IntPolynomialRegister, IntPolynomialArray
-# from cornifer import NumpyRegister, ApriInfo, DataNotFoundError, Block, openregs, AposInfo, load
-# from cornifer._utilities import random_unique_filename
-# from cornifer.registers import _CURR_ID_KEY
-# from mpmath import mp, almosteq, mpf, extradps, log, extraprec
-# from dagtimers import Timers
-#
-# from beta_numbers.beta_orbits import calc_orbits, calc_orbits_setup, calc_orbits_resetup
-#
-# NUM_BYTES_PER_TERABYTE = 2 ** 40
-#
-# def boyd_psi_r(r):
-#
-#     if r <= 0:
-#         raise ValueError
-#
-#     return IntPolynomial(r + 1).set([-1] * (r + 1) + [1]), [1] * (r + 1) + [0], r, 1
-#
-# def boyd_phi_r(r):
-#
-#     if r <= 0:
-#         raise ValueError
-#
-#     poly = IntPolynomial(r + 1)
-#
-#     if r == 1:
-#         poly.set([-1, -1, 1])
-#
-#     else:
-#         poly.set([-1, 1] + [0] * (r - 2) + [-2, 1])
-#
-#     return poly, [1] * r + [0] * (r - 1) + [1, 0], 2 * r - 1, 1
-#
-# def boyd_beta_n(n):
-#
-#     if n <= 1:
-#         raise ValueError
-#
-#     xp1 = IntPolynomial(1).set([1, 1])
-#     poly = IntPolynomial(n + 3)
-#
-#     if n == 1:
-#         poly.set([-1, -1, -1, 0, 1])
-#
-#     elif n == 2:
-#         poly.set([-1, 0, -1, 0, -1, 1])
-#
-#     elif n == 3:
-#         poly.set([-1, 0, 0, 0, -1, -1, 1])
-#
-#     else:
-#         poly.set([-1, 0, 0, 1] + [0] * (n - 4) + [-1, -1, -1, 1])
-#
-#     if n % 2 == 1:
-#         poly, _ = poly.divide(xp1)
-#
-#     k = (n - 1) // 3
-#
-#     if n == 3 * k + 1:
-#
-#         orbit = [1, 1, 0] * k + [0, 1, 1] + [0] * (n - 1) + [1, 0]
-#         m = 2 * n + 1
-#
-#     elif n == 3 * k + 2:
-#
-#         orbit = [1, 1, 0] * k + [1, 0, 1] + [0] * (n - 1) + [1, 0]
-#         m = 2 * n
-#
-#     else:
-#
-#         orbit = [1, 1, 0] * (k + 1) + [0] * (n - 1) + [1, 0]
-#         m = 2 * n - 1
-#
-#     return poly, orbit, m, 1
-#
-# def boyd_prop5_2(k):
-#
-#     if k <= 1:
-#         raise ValueError
-#
-#     xm1 = IntPolynomial(1).set([-1, 1])
-#     x2m1 = IntPolynomial(2).set([-1, 0, 1])
-#     poly = np.zeros(2 * k + 2, dtype=np.longlong)
-#     poly[0] = 1
-#     poly[k - 1: k + 1] += np.array([1, -1])
-#     poly[2 * k: 2 * k + 2] += np.array([-2, 1])
-#     poly = IntPolynomial(2 * k + 1).set(poly)
-#
-#     if k % 2 == 0:
-#         poly, _ = poly.divide(xm1)
-#
-#     else:
-#         poly, _ = poly.divide(x2m1)
-#
-#     if k == 3:
-#
-#         orbit = [2, 0, 0, 0, 0, 1, 1, 0, 1]
-#         m = 3
-#         p = 5
-#
-#     else:
-#
-#         orbit = [2] + [0] * (k + 1) + [1] * (k - 1) + [0] + [1] * (k - 2) + [0, 1, 1] + [0] * (k - 2) + [1]
-#         m = k
-#         p = 3 * k + 1
-#
-#     return poly, orbit, m, p
-#
-# class TestBetaOrbits(TestCase):
-#
-#     saves_dir = None
-#     perron_polys_reg = None
-#     perron_nums_reg = None
-#     exp_coef_orbit_reg = None
-#     exp_periodic_reg = None
-#     MAX_DPS = 1000
-#     new = True
-#     delete = False
-#     # base_path = Path("/mnt/c/Users/mlane/beta_numbers_testcases")
-#     base_path = Path("/mnt/d/beta_numbers_testcases")
-#
-#     @classmethod
-#     def setup_readonly_registers(cls):
-#
-#         cls.perron_polys_reg = IntPolynomialRegister(
-#             cls.saves_dir,
-#             "perron_polys_reg",
-#             "Several minimal polynomials of Beta numbers used for Beta orbit test cases. All polynomials are taken from "
-#             "Boyd 1996, 'On Beta Expansions for Pisot Numbers'. The simple beta numbers Phi_r and Psi_r have minimal "
-#             "polynomials found on p 845 of that paper; the simple beta numbers beta_n have minimal polynomial and orbit "
-#             "defined on p 847, equation 3.2; and the final, unnamed class of minimal polynomials and orbits are defined "
-#             "on p 854, Prop 5.2.",
-#             NUM_BYTES_PER_TERABYTE
-#         )
-#         cls.perron_nums_reg = MPFRegister(
-#             cls.saves_dir,
-#             "perron_nums_reg",
-#             "Respective decimal approximations of Perron numbers whose minimal polynomials are given by "
-#             "`perron_polys_reg`.",
-#             NUM_BYTES_PER_TERABYTE
-#         )
-#
-#         with openregs(cls.perron_nums_reg, cls.perron_polys_reg):
-#             cls.perron_nums_reg.add_subreg(cls.perron_polys_reg)
-#
-#         cls.exp_coef_orbit_reg = NumpyRegister(
-#             cls.saves_dir,
-#             "exp_coef_orbit_reg",
-#             "Correct coefficient orbits of beta numbers used for Beta orbit test cases.",
-#             NUM_BYTES_PER_TERABYTE
-#
-#         )
-#         cls.exp_periodic_reg = NumpyRegister(
-#             cls.saves_dir,
-#             "exp_periodic_reg",
-#             "Correct periodic data of beta numbers used for beta orbit test cases.",
-#             NUM_BYTES_PER_TERABYTE
-#         )
-#
-#         with openregs(cls.perron_polys_reg, cls.exp_coef_orbit_reg, cls.exp_periodic_reg, cls.perron_nums_reg):
-#
-#             for r in range(1, 201):
-#
-#                 TestBetaOrbits.add_known_coef_orbit(*boyd_phi_r(r))
-#                 TestBetaOrbits.add_known_coef_orbit(*boyd_psi_r(r))
-#
-#             for n in range(2, 201):
-#
-#                 TestBetaOrbits.add_known_coef_orbit(*boyd_beta_n(n))
-#                 TestBetaOrbits.add_known_coef_orbit(*boyd_prop5_2(n))
-#
-#
-#         print("perron_polys_reg", cls.perron_polys_reg.ident())
-#         print("exp_coef_orbit_reg", cls.exp_coef_orbit_reg.ident())
-#         print("exp_periodic_reg", cls.exp_periodic_reg.ident())
-#         print("perron_nums_reg", cls.perron_nums_reg.ident())
-#
-#     @classmethod
-#     def add_known_coef_orbit(cls, poly, orbit, m, p):
-#
-#         perron = Perron_Number(poly)
-#         poly_seg = IntPolynomialArray(poly.deg())
-#         poly_seg.zeros(1)
-#         poly_seg[0] = poly
-#         poly_apri = ApriInfo(deg = poly.deg(), sum_abs_coef = poly.sum_abs_coef())
-#         num_apri = ApriInfo(deg = poly.deg(), sum_abs_coef = poly.sum_abs_coef(), dps = cls.MAX_DPS)
-#         print(poly)
-#
-#         try:
-#             index = cls.perron_polys_reg.maxn(poly_apri) + 1
-#
-#         except DataNotFoundError:
-#             index = 0
-#
-#         with Block(poly_seg, poly_apri, index) as poly_blk:
-#             cls.perron_polys_reg.add_disk_blk(poly_blk, dups_ok = False)
-#
-#         with setdps(cls.MAX_DPS):
-#
-#             perron.calc_roots()
-#
-#             with Block([perron.beta0], num_apri, index) as beta0_blk:
-#                 cls.perron_nums_reg.add_disk_blk(beta0_blk, dups_ok = False)
-#
-#         orbit_apri = ApriInfo(resp = poly_apri, index = index)
-#
-#         with Block(orbit, orbit_apri, 1) as orbit_blk:
-#             cls.exp_coef_orbit_reg.add_disk_blk(orbit_blk, dups_ok = False)
-#
-#         with Block([[m, p]], poly_apri, index) as periodic_blk:
-#             cls.exp_periodic_reg.add_disk_blk(periodic_blk)
-#
-#     @classmethod
-#     def setUpClass(cls):
-#
-#         if cls.new:
-#
-#             cls.saves_dir = random_unique_filename(cls.base_path)
-#
-#             if cls.saves_dir.exists():
-#                 shutil.rmtree(cls.saves_dir)
-#
-#             cls.saves_dir.mkdir(parents = True)
-#             cls.setup_readonly_registers()
-#
-#         else:
-#             # all four kinds with parameters from 1 or 2 - 100 each
-#             cls.saves_dir = cls.base_path / "ia7VUj"
-#             cls.perron_polys_reg = load(cls.saves_dir / "VpZf")
-#             cls.exp_coef_orbit_reg = load(cls.saves_dir / "LCni")
-#             cls.exp_periodic_reg = load(cls.saves_dir / "V2QB")
-#             cls.perron_nums_reg = load(cls.saves_dir / "dtPX")
-#
-#             # only phi_74
-#             # cls.saves_dir = cls.base_path / "iLLTYX"
-#             # cls.perron_polys_reg = load(cls.saves_dir / "MyMx")
-#             # cls.exp_coef_orbit_reg = load(cls.saves_dir / "bA3y")
-#             # cls.exp_periodic_reg = load(cls.saves_dir / "Uerz")
-#             # cls.perron_nums_reg = load(cls.saves_dir / "RXAJ")
-#
-#             # all four kinds with parameters from 1 or 2 - 20 each
-#             # cls.saves_dir = cls.base_path / "PBNTNA"
-#             # cls.perron_polys_reg = load(cls.saves_dir / "R3GA")
-#             # cls.exp_coef_orbit_reg = load(cls.saves_dir / "sbPW")
-#             # cls.exp_periodic_reg = load(cls.saves_dir / "ZxyW")
-#             # cls.perron_nums_reg = load(cls.saves_dir / "CGqw")
-#
-#             # all four kinds with parameters from 50 to 100 each
-#             # cls.saves_dir = cls.base_path / "uA7hbQ"
-#             # cls.perron_polys_reg = load(cls.saves_dir / "NTsn")
-#             # cls.exp_coef_orbit_reg = load(cls.saves_dir / "Pyjn")
-#             # cls.exp_periodic_reg = load(cls.saves_dir / "WRXw")
-#             # cls.perron_nums_reg = load(cls.saves_dir / "gp3v")
-#
-#         super().setUpClass()
-#
-#     @classmethod
-#     def tearDownClass(cls):
-#
-#         if cls.delete and cls.saves_dir is not None:
-#             shutil.rmtree(cls.saves_dir)
-#
-#     # def test_perron_polys_nums(self):
-#     #
-#     #     cls = type(self)
-#     #     timers = Timers()
-#     #
-#     #     with setdps(cls.MAX_DPS):
-#     #
-#     #         with timers.time("adding polys"):
-#     #
-#     #             with openregs(cls.perron_polys_reg, cls.exp_coef_orbit_reg, cls.exp_periodic_reg, cls.perron_nums_reg):
-#     #
-#     #                 add_boyd_phi_r(1, 100)
-#     #                 add_boyd_psi_r(1, 100)
-#     #                 add_boyd_beta_n(2, 100)
-#     #                 add_boyd_prop5_2(2, 100)
-#     #
-#     #         with timers.time("checking"):
-#     #
-#     #             with openregs(cls.perron_polys_reg, cls.perron_nums_reg):
-#     #
-#     #                 self.assertEqual(
-#     #                     len(list(cls.perron_polys_reg.apris())),
-#     #                     len(list(cls.perron_nums_reg.apris())),
-#     #                 )
-#     #
-#     #                 for poly_apri in cls.perron_polys_reg:
-#     #
-#     #                     num_apri = ApriInfo(deg = poly_apri.deg, sum_abs_coef = poly_apri.sum_abs_coef, dps = cls.MAX_DPS)
-#     #                     self.assertIn(num_apri, cls.perron_nums_reg)
-#     #
-#     #                     with setdps(cls.MAX_DPS):
-#     #
-#     #                         for poly_blk, num_blk in zip(
-#     #                             cls.perron_polys_reg.blks(poly_apri),
-#     #                             cls.perron_nums_reg.blks(num_apri)
-#     #                         ):
-#     #
-#     #                             self.assertEqual(
-#     #                                 poly_blk.startn(),
-#     #                                 num_blk.startn()
-#     #                             )
-#     #                             self.assertEqual(
-#     #                                 len(poly_blk),
-#     #                                 len(num_blk)
-#     #                             )
-#     #
-#     #                             with timers.time("evaluating"):
-#     #
-#     #                                 for poly, num in zip(poly_blk, num_blk):
-#     #
-#     #                                     eval_ = poly(num)
-#     #                                     print(poly.extradps(num))
-#     #
-#     #                                     with setdps(cls.MAX_DPS - poly.extradps(num)):
-#     #
-#     #                                         self.assertTrue(almosteq(
-#     #                                             eval_,
-#     #                                             mpf(0.0)
-#     #                                         ))
-#     #
-#     #
-#     #
-#     #         print(timers.pretty_print())
-#
-#     def test_calc_orbits(self):
-#
-#         bad_polys = []
-#         # bad_poly.set(bad_coefs)
-#         cls = type(self)
-#         # setup
-#         timers = Timers()
-#
-#         with timers.time("test_calc_orbits callee"):
-#
-#             initial_max_blk_len = 10000
-#             # first start with high starting DPS and enough increases, so we can be sure that no precision errors occur
-#             # we will iterate over several values for both `max_blk_len` and `slurm_array_task_mask` and reset
-#             # the calculation before each one. Later we will change the values of `max_blk_len` and
-#             # `slurm_array_task_max` without resetting.
-#             for max_blk_len in [1, 5, 100]:
-#
-#                 print(f"max_blk_len = {max_blk_len}")
-#
-#                 for slurm_array_task_max in [1, 5]:
-#
-#                     print(f"\tslurm_array_task_max = {slurm_array_task_max}")
-#
-#                     with timers.time("unittest calc_orbits_setup call"):
-#                         poly_orbit_reg, coef_orbit_reg, periodic_reg, status_reg = calc_orbits_setup(
-#                             cls.perron_polys_reg, cls.perron_nums_reg, cls.saves_dir, initial_max_blk_len, timers, False
-#                         )
-#
-#                     with timers.time("unittest checking calc_orbits_setup"):
-#
-#                         with openregs(poly_orbit_reg, coef_orbit_reg) as (poly_orbit_reg, coef_orbit_reg):
-#                             # check that `poly_orbit_reg` and `coef_orbit_reg` do not contain any apri
-#                             for _ in poly_orbit_reg:
-#                                 self.fail("`poly_orbit_reg` should not contain apri!")
-#
-#                             for _ in coef_orbit_reg:
-#                                 self.fail("`coef_orbit_Reg` should not contain apri!")
-#
-#                         with openregs(
-#                             cls.perron_polys_reg, status_reg, periodic_reg, readonlys = (True,)*3
-#                         ) as (cls.perron_polys_reg, status_reg, periodic_reg):
-#                             # check that `status_reg` and `periodic_reg` contain the correct apri, apos, and blocks
-#                             for poly_apri in cls.perron_polys_reg:
-#
-#                                 self.assertIn(poly_apri, status_reg)
-#                                 self.assertIn(poly_apri, periodic_reg)
-#
-#                                 for status_blk, periodic_blk, perron_poly_blk in zip(
-#                                     status_reg.blks(poly_apri), periodic_reg.blks(poly_apri), cls.perron_polys_reg.blks(poly_apri)
-#                                 ):
-#
-#                                     self.assertEqual(
-#                                         status_blk.startn(),
-#                                         periodic_blk.startn()
-#                                     )
-#                                     self.assertEqual(
-#                                         periodic_blk.startn(),
-#                                         perron_poly_blk.startn()
-#                                     )
-#                                     self.assertEqual(
-#                                         len(status_blk),
-#                                         len(periodic_blk)
-#                                     )
-#                                     self.assertEqual(
-#                                         len(periodic_blk),
-#                                         len(perron_poly_blk)
-#                                     )
-#
-#                                 for blk in status_reg.blks(poly_apri, mmap_mode = "r"):
-#
-#                                     seg = blk.segment()
-#                                     self.assertTrue(np.all(seg[:,0] == 0))
-#                                     self.assertTrue(np.all(seg[:,1] == -1))
-#                                     self.assertTrue(np.all(seg[:,2] == -1))
-#
-#                                 for blk in periodic_reg.blks(poly_apri, mmap_mode = "r"):
-#
-#                                     seg = blk.segment()
-#                                     self.assertTrue(np.all(seg[:,0] == -1))
-#                                     self.assertTrue(np.all(seg[:,1] == -1))
-#
-#                                 self.assertEqual(
-#                                     status_reg.apos(poly_apri),
-#                                     AposInfo(min_len = 0)
-#                                 )
-#
-#                     for max_poly_orbit_len in [1, 50,1000]:
-#
-#                         print(f"\t\tmax_poly_orbit_len = {max_poly_orbit_len}")
-#
-#                         with timers.time("unittest call calc_obits"):
-#
-#                             # increase `max_orbit_len` and check that the so-far calculated orbits are correct.
-#                             for slurm_array_task_id in range(1, slurm_array_task_max + 1):
-#                                 # print(f"\t\t\tslurm_array_task_id = {slurm_array_task_id}")
-#                                 calc_orbits(
-#                                     cls.perron_polys_reg,
-#                                     cls.perron_nums_reg,
-#                                     poly_orbit_reg,
-#                                     coef_orbit_reg,
-#                                     periodic_reg,
-#                                     status_reg,
-#                                     max_blk_len,
-#                                     max_poly_orbit_len,
-#                                     cls.MAX_DPS,
-#                                     slurm_array_task_max,
-#                                     slurm_array_task_id,
-#                                     timers
-#                                 )
-#
-#                         with timers.time("unittest checking calc_obits"):
-#                             # print("\t\t\tunittest checking")
-#                             # check that everything is correct up to `max_poly_orbit_len`
-#                             with openregs(
-#                                 cls.perron_polys_reg, poly_orbit_reg, coef_orbit_reg, periodic_reg, status_reg,
-#                                 cls.exp_coef_orbit_reg, cls.exp_periodic_reg
-#                             ):
-#
-#                                 for perron_apri in cls.perron_polys_reg:
-#
-#                                     # if perron_apri != bad_poly:
-#                                     #     continue
-#
-#                                     self.assertIn(perron_apri, periodic_reg)
-#                                     self.assertIn(perron_apri, status_reg)
-#
-#                                     for index in range(cls.perron_polys_reg.maxn(perron_apri) + 1):
-#
-#                                         poly_apri = ApriInfo(resp = perron_apri, index = index)
-#                                         exp_coef_preperiod_len, exp_period = cls.exp_periodic_reg.get(perron_apri, index, mmap_mode = "r")
-#                                         exp_coef_preperiod_len += 1
-#                                         last_coef_index = exp_coef_preperiod_len + exp_period
-#                                         self.assertNotIn(poly_apri, periodic_reg)
-#                                         self.assertNotIn(poly_apri, status_reg)
-#                                         self.assertIn(poly_apri, poly_orbit_reg)
-#                                         self.assertIn(poly_apri, coef_orbit_reg)
-#                                         calc_coefs = np.array(list(coef_orbit_reg[poly_apri, :]))
-#
-#                                         with cls.exp_coef_orbit_reg.blk(poly_apri) as exp_blk:
-#
-#                                             exp_periodic_coefs = list(exp_blk.segment()[ exp_coef_preperiod_len : ])
-#                                             exp_preperiodic_coefs = list(exp_blk.segment()[ : exp_coef_preperiod_len])
-#                                             exp_coefs =  exp_preperiodic_coefs + exp_periodic_coefs
-#                                             exp_simple_parry = (
-#                                                 exp_period == 1 and
-#                                                 cls.exp_coef_orbit_reg.get(poly_apri, last_coef_index, mmap_mode = "r") == 0
-#                                             )
-#                                             # print(f"\t\t\t\t\t\texp_periodic_coefs    = {exp_periodic_coefs}")
-#                                             # print(f"\t\t\t\t\t\texp_preperiodic_coefs = {exp_preperiodic_coefs}")
-#                                             # print(f"\t\t\t\t\t\texp_simple_parry      = {exp_simple_parry}")
-#
-#                                             if max_poly_orbit_len < exp_coef_preperiod_len:
-#                                                 # no period found because has not calculated up to periodic portion
-#
-#                                                 try:
-#                                                     self.assertTrue(np.all(
-#                                                         np.array(calc_coefs) ==
-#                                                         np.array(exp_preperiodic_coefs)[ : max_poly_orbit_len]
-#                                                     ))
-#
-#                                                 except AssertionError:
-#                                                     print(np.array(calc_coefs))
-#                                                     print(np.array(exp_preperiodic_coefs[ : max_poly_orbit_len]))
-#                                                     print(exp_simple_parry)
-#                                                     print(max_poly_orbit_len)
-#                                                     print(exp_coef_preperiod_len)
-#                                                     print(cls.perron_polys_reg[perron_apri, index])
-#                                                     print(cls.perron_polys_reg._approx_memory())
-#                                                     with cls.perron_polys_reg._db.begin() as ro_txn:
-#                                                         print(ro_txn.get(_CURR_ID_KEY))
-#                                                     print(poly_orbit_reg._approx_memory())
-#                                                     with poly_orbit_reg._db.begin() as ro_txn:
-#                                                         print(ro_txn.get(_CURR_ID_KEY))
-#                                                     print(coef_orbit_reg._approx_memory())
-#                                                     with coef_orbit_reg._db.begin() as ro_txn:
-#                                                         print(ro_txn.get(_CURR_ID_KEY))
-#                                                     print(periodic_reg._approx_memory())
-#                                                     with periodic_reg._db.begin() as ro_txn:
-#                                                         print(ro_txn.get(_CURR_ID_KEY))
-#                                                     print(status_reg._approx_memory())
-#                                                     with status_reg._db.begin() as ro_txn:
-#                                                         print(ro_txn.get(_CURR_ID_KEY))
-#                                                     print(cls.exp_coef_orbit_reg._approx_memory())
-#                                                     with cls.exp_coef_orbit_reg._db.begin() as ro_txn:
-#                                                         print(ro_txn.get(_CURR_ID_KEY))
-#                                                     print(cls.exp_periodic_reg._approx_memory())
-#                                                     with cls.exp_periodic_reg._db.begin() as ro_txn:
-#                                                         print(ro_txn.get(_CURR_ID_KEY))
-#                                                     raise
-#
-#                                                 self.assertTrue(np.all(
-#                                                     [-1, -1] ==
-#                                                     periodic_reg.get(perron_apri, index, mmap_mode = "r")
-#                                                 ))
-#
-#                                             elif exp_simple_parry and max_poly_orbit_len >= exp_coef_preperiod_len:
-#                                                 # period of simple parry number found
-#                                                 try:
-#                                                     self.assertTrue(np.all(
-#                                                         exp_coefs ==
-#                                                         calc_coefs
-#                                                     ))
-#
-#                                                 except AssertionError:
-#
-#                                                     print(np.array(exp_coefs))
-#                                                     print(np.array(calc_coefs))
-#                                                     print(exp_simple_parry)
-#                                                     print(max_poly_orbit_len)
-#                                                     print(exp_coef_preperiod_len)
-#                                                     print(cls.perron_polys_reg[perron_apri, index])
-#                                                     print(cls.perron_polys_reg._approx_memory())
-#                                                     with cls.perron_polys_reg._db.begin() as ro_txn:
-#                                                         print(ro_txn.get(_CURR_ID_KEY))
-#                                                     print(poly_orbit_reg._approx_memory())
-#                                                     with poly_orbit_reg._db.begin() as ro_txn:
-#                                                         print(ro_txn.get(_CURR_ID_KEY))
-#                                                     print(coef_orbit_reg._approx_memory())
-#                                                     with coef_orbit_reg._db.begin() as ro_txn:
-#                                                         print(ro_txn.get(_CURR_ID_KEY))
-#                                                     print(periodic_reg._approx_memory())
-#                                                     with periodic_reg._db.begin() as ro_txn:
-#                                                         print(ro_txn.get(_CURR_ID_KEY))
-#                                                     print(status_reg._approx_memory())
-#                                                     with status_reg._db.begin() as ro_txn:
-#                                                         print(ro_txn.get(_CURR_ID_KEY))
-#                                                     print(cls.exp_coef_orbit_reg._approx_memory())
-#                                                     with cls.exp_coef_orbit_reg._db.begin() as ro_txn:
-#                                                         print(ro_txn.get(_CURR_ID_KEY))
-#                                                     print(cls.exp_periodic_reg._approx_memory())
-#                                                     with cls.exp_periodic_reg._db.begin() as ro_txn:
-#                                                         print(ro_txn.get(_CURR_ID_KEY))
-#                                                     raise
-#
-#                                                 self.assertTrue(np.all(
-#                                                     [exp_coef_preperiod_len - 1, exp_period] ==
-#                                                     periodic_reg.get(perron_apri, index, mmap_mode = "r")
-#                                                 ))
-#
-#                                             elif max_poly_orbit_len < 2 * exp_period * math.ceil(exp_coef_preperiod_len / exp_period):
-#                                                 # have calculated up to periodic portion, but no period yet calculated
-#                                                 num_calc_periods = ((max_poly_orbit_len - exp_coef_preperiod_len) // exp_period)
-#                                                 leftover_period = exp_periodic_coefs[ : (max_poly_orbit_len - exp_coef_preperiod_len) % exp_period ]
-#                                                 self.assertTrue(np.all(
-#                                                     calc_coefs[ : exp_coef_preperiod_len] ==
-#                                                     exp_preperiodic_coefs
-#                                                 ))
-#                                                 self.assertTrue(np.all(
-#                                                     calc_coefs[ exp_coef_preperiod_len : ] ==
-#                                                     exp_periodic_coefs * num_calc_periods + leftover_period
-#                                                 ))
-#                                                 self.assertTrue(np.all(
-#                                                     [-1, -1] ==
-#                                                     periodic_reg.get(perron_apri, index, mmap_mode = "r")
-#                                                 ))
-#
-#                                             else:
-#                                                 # period calculated
-#                                                 try:
-#                                                     self.assertTrue(np.all(
-#                                                         np.array(exp_coefs) ==
-#                                                         np.array(calc_coefs)
-#                                                     ))
-#
-#                                                 except AssertionError:
-#
-#                                                     print(np.array(exp_coefs))
-#                                                     print(np.array(calc_coefs))
-#                                                     print(exp_simple_parry)
-#                                                     print(max_poly_orbit_len)
-#                                                     print(exp_coef_preperiod_len)
-#                                                     print(cls.perron_polys_reg[perron_apri, index])
-#                                                     print(cls.perron_polys_reg._approx_memory())
-#                                                     with cls.perron_polys_reg._db.begin() as ro_txn:
-#                                                         print(ro_txn.get(_CURR_ID_KEY))
-#                                                     print(poly_orbit_reg._approx_memory())
-#                                                     with poly_orbit_reg._db.begin() as ro_txn:
-#                                                         print(ro_txn.get(_CURR_ID_KEY))
-#                                                     print(coef_orbit_reg._approx_memory())
-#                                                     with coef_orbit_reg._db.begin() as ro_txn:
-#                                                         print(ro_txn.get(_CURR_ID_KEY))
-#                                                     print(periodic_reg._approx_memory())
-#                                                     with periodic_reg._db.begin() as ro_txn:
-#                                                         print(ro_txn.get(_CURR_ID_KEY))
-#                                                     print(status_reg._approx_memory())
-#                                                     with status_reg._db.begin() as ro_txn:
-#                                                         print(ro_txn.get(_CURR_ID_KEY))
-#                                                     print(cls.exp_coef_orbit_reg._approx_memory())
-#                                                     with cls.exp_coef_orbit_reg._db.begin() as ro_txn:
-#                                                         print(ro_txn.get(_CURR_ID_KEY))
-#                                                     print(cls.exp_periodic_reg._approx_memory())
-#                                                     with cls.exp_periodic_reg._db.begin() as ro_txn:
-#                                                         print(ro_txn.get(_CURR_ID_KEY))
-#                                                     raise
-#
-#                                                 self.assertTrue(np.all(
-#                                                     [exp_coef_preperiod_len - 1, exp_period] ==
-#                                                     periodic_reg.get(perron_apri, index, mmap_mode = "r")
-#                                                 ))
-#
-#         print(timers.pretty_print())
-#                 # print(timers._tree)
-#
-#                 # print("poly_orbit_reg")
-#                 # print_timers(poly_orbit_reg)
-#                 # print("coef_orbit_reg")
-#                 # print_timers(coef_orbit_reg)
-#                 # print("periodic_reg")
-#                 # print_timers(periodic_reg)
-#                 # print("status_reg")
-#                 # print_timers(status_reg)
-#                 # print("cls.perron_polys_reg")
-#                 # print_timers(cls.perron_polys_reg)
-#                 # print("cls.exp_coef_orbit_reg")
-#                 # print_timers(cls.exp_coef_orbit_reg)
-#                 # print("cls.exp_periodic_reg")
-#                 # print_timers(cls.exp_periodic_reg)
-#
-# def print_timers(reg):
-#
-#     print(f"set_elapsed  = {reg.set_elapsed}")
-#     print(f"get_elapsed  = {reg.get_elapsed}")
-#     print(f"load_elapsed = {reg.load_elapsed}")
-#     print(f"add_elapsed  = {reg.add_elapsed}")
-#
-# # def calc_period(
-# #     object beta,
-# #     object orbit_apri,
-# #     object poly_orbit_reg,
-# #     object coef_orbit_reg,
-# #     object periodic_reg,
-# #     object status_reg,
-# #     INDEX_t max_blk_len,
-# #     INDEX_t max_n,
-# #     DPS_t starting_dps,
-# #     int dps_increase_factor,
-# #     INDEX_t max_dps_increases
-# # ):
-#
-#
-# #     def testBoydNonSimples(self):
-# #
-# #         debug = True
-# #         starting_dps = 10
-# #         dps_increase_factor = 2
-# #         max_increases = 5
-# #
-# #         mp.dps = starting_dps * dps_increase_factor ** max_increases
-# #
-# #         for polyFunc, _, indices in boydSimples:
-# #
-# #             for index in indices:
-# #
-# #                 minPoly = polyFunc(index)
-# #                 beta = Pisot_Number(minPoly)
-# #
-# #                 try:
-# #                     beta.calc_roots()
-# #
-# #                 except Not_Pisot_Error:
-# #                     self.fail()
-# #
-# #     def testBoydSalems(self):
-# #
-# #         debug = True
-# #         starting_dps = 10
-# #         dps_increase_factor = 2
-# #         max_increases = 5
-# #
-# #         mp.dps = starting_dps * dps_increase_factor ** max_increases
-# #
-# #         for polyFunc, _, indices in boydSalems:
-# #
-# #             for index in indices:
-# #
-# #                 minPoly = polyFunc(index)
-# #                 beta = Salem_Number(minPoly)
-# #
-# #                 try:
-# #                     beta.calc_roots()
-# #
-# #                 except Not_Salem_Error:
-# #                     self.fail()
-# #
-# #     def testCalcOrbit(self):
-# #
-# #         debug = True
-# #         dps_increase_factor = 2
-# #         max_increases = 5
-# #
-# #         for starting_dps in [2,3,4,5,10,20]:
-# #
-# #             print("starting_dps", starting_dps)
-# #
-# #             for max_length in [1, 2, 3, 10, 17, 50, 100, 1000]:
-# #
-# #                 print("\tmax_blk_len", max_length)
-# #
-# #                 c_reg = NumpyRegister(savesDir, "lol")
-# #                 B_reg = IntPolynomialRegister(savesDir, "lol")
-# #
-# #                 for max_n in [1, 2, 3, 10, 17, 50, 100, 1000, 10000]:
-# #
-# #                     print("\t\tmax_orbit_len", max_n)
-# #
-# #                     for polyFunc, _, indices in boydSimples + boydNonSimples + boydSalems:
-# #
-# #                         for index in indices:
-# #
-# #                             minPoly = polyFunc(index)
-# #                             beta = Perron_Number(minPoly)
-# #                             orbit_apri = ApriInfo(poly = str(minPoly))
-# #                             if debug:
-# #                                 print(f"\t\t{str(minPoly)}")
-# #
-# #                             try:
-# #                                 beta.calc_roots()
-# #
-# #                             except Not_Perron_Error:
-# #                                 self.fail()
-# #
-# #                             with c_reg.open() as c_reg:
-# #
-# #                                 with B_reg.open() as B_reg:
-# #
-# #                                     if debug and (c_reg._db.info()['num_readers'] != 1 or B_reg._db.info()['num_readers'] != 1):
-# #                                         print("calculating before")
-# #                                         print_reader_info(c_reg, B_reg)
-# #                                     try:
-# #                                         calc_period(beta, c_reg, B_reg, orbit_apri, max_length, max_n, starting_dps, dps_increase_factor, max_increases)
-# #
-# #                                     finally:
-# #
-# #                                         if debug and (c_reg._db.info()['num_readers'] != 3 or B_reg._db.info()['num_readers'] != 5):
-# #                                             print("calculating after")
-# #                                             print_reader_info(c_reg, B_reg)
-# #
-# #                                         c_reg.rmv_all_ram_blks()
-# #                                         B_reg.rmv_all_ram_blks()
-# #
-# #                     if debug:
-# #                         print(
-# # """
-# # ========================
-# # CHECKING
-# # ========================
-# # """
-# #                         )
-# #
-# #                     c_reg = load(c_reg._local_dir)
-# #                     B_reg = load(B_reg._local_dir)
-# #
-# #                     with c_reg.open(readonly = True) as c_reg:
-# #
-# #                         with B_reg.open(readonly = True) as B_reg:
-# #
-# #                             for polyFunc, expFunc, indices in boydSimples:
-# #
-# #                                 for index in indices:
-# #
-# #                                     minPoly = polyFunc(index)
-# #                                     if debug:
-# #                                         print("Checking boydSimples")
-# #                                         print(minPoly)
-# #                                         print_reader_info(c_reg, B_reg)
-# #                                     expCns = expFunc(index)
-# #                                     expP = 1
-# #                                     expM = len(expCns)
-# #                                     orbit_apri = ApriInfo(poly = str(minPoly))
-# #
-# #                                     if max_n < len(expCns):
-# #
-# #                                         try:
-# #
-# #                                             with self.assertRaises(DataNotFoundError):
-# #                                                 c_reg.apos(orbit_apri)
-# #
-# #                                             with self.assertRaises(DataNotFoundError):
-# #                                                 B_reg.apos(orbit_apri)
-# #
-# #                                             self.assertEqual(
-# #                                                 max_n,
-# #                                                 c_reg.maxn(orbit_apri)
-# #                                             )
-# #
-# #                                             self.assertEqual(
-# #                                                 max_n,
-# #                                                 B_reg.maxn(orbit_apri)
-# #                                             )
-# #
-# #                                             self.assertEqual(
-# #                                                 expCns[ : max_n],
-# #                                                 list(c_reg[orbit_apri, :])
-# #                                             )
-# #
-# #                                         except:
-# #
-# #                                             print(orbit_apri)
-# #                                             print(orbit_apri)
-# #
-# #                                             try:
-# #                                                 print(c_reg.apos(orbit_apri))
-# #
-# #                                             except DataNotFoundError:
-# #                                                 print("no apos")
-# #
-# #                                             try:
-# #                                                 print(B_reg.apos(orbit_apri))
-# #
-# #                                             except DataNotFoundError:
-# #                                                 print("no apos")
-# #
-# #                                             print(expCns)
-# #                                             raise
-# #
-# #
-# #                                     else:
-# #
-# #                                         try:
-# #
-# #                                             self.assertTrue(
-# #                                                 c_reg.apos(orbit_apri).simple_parry
-# #                                             )
-# #
-# #                                             self.assertEqual(
-# #                                                 expP,
-# #                                                 c_reg.apos(orbit_apri).minimal_period
-# #                                             )
-# #
-# #                                             self.assertEqual(
-# #                                                 expM,
-# #                                                 c_reg.apos(orbit_apri).startn_of_periodic_portion
-# #                                             )
-# #
-# #                                             self.assertEqual(
-# #                                                 starting_dps * dps_increase_factor ** max_increases,
-# #                                                 c_reg.apos(orbit_apri).max_dps
-# #                                             )
-# #
-# #                                             self.assertTrue(
-# #                                                 B_reg.apos(orbit_apri).simple_parry
-# #                                             )
-# #
-# #                                             self.assertEqual(
-# #                                                 expP,
-# #                                                 B_reg.apos(orbit_apri).minimal_period
-# #                                             )
-# #
-# #                                             self.assertEqual(
-# #                                                 expM,
-# #                                                 B_reg.apos(orbit_apri).startn_of_periodic_portion + 1
-# #                                             )
-# #
-# #                                             self.assertEqual(
-# #                                                 starting_dps * dps_increase_factor ** max_increases,
-# #                                                 B_reg.apos(orbit_apri).max_dps
-# #                                             )
-# #
-# #                                             self.assertEqual(
-# #                                                 len(expCns),
-# #                                                 c_reg.maxn(orbit_apri)
-# #                                             )
-# #
-# #                                             self.assertEqual(
-# #                                                 len(expCns),
-# #                                                 B_reg.maxn(orbit_apri) + 1
-# #                                             )
-# #
-# #                                         except:
-# #
-# #                                             print(1, orbit_apri)
-# #                                             print(2, orbit_apri)
-# #
-# #                                             try:
-# #                                                 print(3, c_reg.apos(orbit_apri))
-# #
-# #                                             except DataNotFoundError:
-# #                                                 print(3, "no apos")
-# #
-# #                                             try:
-# #                                                 print(4, B_reg.apos(orbit_apri))
-# #
-# #                                             except DataNotFoundError:
-# #                                                 print(4, "no apos")
-# #
-# #                                             print(5, expCns)
-# #                                             print(6, list(c_reg[orbit_apri, :]))
-# #                                             print(7, list(B_reg[orbit_apri, :]))
-# #                                             print(8, c_reg.maxn(orbit_apri))
-# #                                             print(9, B_reg.maxn(orbit_apri))
-# #                                             raise
-# #
-# #
-# #                             for polyFunc, expFunc, indices in boydNonSimples:
-# #
-# #                                 for index in indices:
-# #
-# #                                     minPoly = polyFunc(index)
-# #                                     if debug:
-# #                                         print("checking boydNonSimples")
-# #                                         print_reader_info(c_reg, B_reg)
-# #                                         print(minPoly)
-# #                                     expPre, expPer = expFunc(index)
-# #                                     expP = len(expPer)
-# #                                     expM = len(expPre) + 1
-# #                                     orbit_apri = ApriInfo(poly = str(minPoly))
-# #
-# #                                     try:
-# #
-# #                                         if max_n < expM:
-# #
-# #                                             with self.assertRaises(DataNotFoundError):
-# #                                                 c_reg.apos(orbit_apri)
-# #
-# #                                             with self.assertRaises(DataNotFoundError):
-# #                                                 B_reg.apos(orbit_apri)
-# #
-# #                                             self.assertEqual(
-# #                                                 max_n,
-# #                                                 c_reg.maxn(orbit_apri)
-# #                                             )
-# #
-# #                                             self.assertEqual(
-# #                                                 max_n,
-# #                                                 B_reg.maxn(orbit_apri)
-# #                                             )
-# #
-# #                                             self.assertEqual(
-# #                                                 expPre[ : max_n],
-# #                                                 list(c_reg[orbit_apri, :])
-# #                                             )
-# #
-# #                                         elif max_n < 2 * expP * ceil(expM / expP):
-# #
-# #                                             with self.assertRaises(DataNotFoundError):
-# #                                                 c_reg.apos(orbit_apri)
-# #
-# #                                             with self.assertRaises(DataNotFoundError):
-# #                                                 B_reg.apos(orbit_apri)
-# #
-# #                                             self.assertEqual(
-# #                                                 max_n,
-# #                                                 c_reg.maxn(orbit_apri)
-# #                                             )
-# #
-# #                                             self.assertEqual(
-# #                                                 max_n,
-# #                                                 B_reg.maxn(orbit_apri)
-# #                                             )
-# #
-# #                                             self.assertEqual(
-# #                                                 expPre,
-# #                                                 list(c_reg[orbit_apri, : expM])
-# #                                             )
-# #
-# #                                             self.assertEqual(
-# #                                                 (expPer * (2 * ceil(expM / expP)))[ : max_n - expM + 1],
-# #                                                 list(c_reg[orbit_apri, expM : ])
-# #                                             )
-# #
-# #                                         else:
-# #
-# #                                             self.assertFalse(
-# #                                                 c_reg.apos(orbit_apri).simple_parry
-# #                                             )
-# #
-# #                                             self.assertEqual(
-# #                                                 expP,
-# #                                                 c_reg.apos(orbit_apri).minimal_period
-# #                                             )
-# #
-# #                                             self.assertEqual(
-# #                                                 expM,
-# #                                                 c_reg.apos(orbit_apri).startn_of_periodic_portion
-# #                                             )
-# #
-# #                                             self.assertEqual(
-# #                                                 expP + expM - 1,
-# #                                                 c_reg.maxn(orbit_apri)
-# #                                             )
-# #
-# #                                             self.assertFalse(
-# #                                                 B_reg.apos(orbit_apri).simple_parry
-# #                                             )
-# #
-# #                                             self.assertEqual(
-# #                                                 expP,
-# #                                                 B_reg.apos(orbit_apri).minimal_period
-# #                                             )
-# #
-# #                                             self.assertEqual(
-# #                                                 expM,
-# #                                                 B_reg.apos(orbit_apri).startn_of_periodic_portion + 1
-# #                                             )
-# #
-# #                                             self.assertEqual(
-# #                                                 expP + expM - 2,
-# #                                                 B_reg.maxn(orbit_apri)
-# #                                             )
-# #
-# #                                             self.assertEqual(
-# #                                                 expPre + expPer,
-# #                                                 list(c_reg[orbit_apri, :])
-# #                                             )
-# #
-# #                                     except:
-# #
-# #                                         print(0, max_n)
-# #                                         print(1, orbit_apri)
-# #                                         print(2, orbit_apri)
-# #
-# #                                         try:
-# #                                             print(3, c_reg.apos(orbit_apri))
-# #
-# #                                         except DataNotFoundError:
-# #                                             print(3, "no apos")
-# #
-# #                                         try:
-# #                                             print(4, B_reg.apos(orbit_apri))
-# #
-# #                                         except DataNotFoundError:
-# #                                             print(4, "no apos")
-# #
-# #                                         print(5, expPre)
-# #                                         print(6, expM)
-# #                                         print(7, expPer)
-# #                                         print(8, expP)
-# #                                         print(9, list(c_reg[orbit_apri, :]))
-# #                                         print(10, list(B_reg[orbit_apri, :]))
-# #                                         print(11, c_reg.maxn(orbit_apri))
-# #                                         print(12, B_reg.maxn(orbit_apri))
-# #                                         raise
-# #
-# #                             for polyFunc, expFunc, indices in boydSalems:
-# #
-# #                                 for index in indices:
-# #
-# #                                     minPoly = polyFunc(index)
-# #                                     expM, expP = expFunc(index)
-# #                                     expM += 1
-# #
-# #                                     if debug and (c_reg._db.info()['num_readers'] != 1 or B_reg._db.info()['num_readers'] != 1):
-# #
-# #                                         print("checking boydSalems")
-# #                                         print_reader_info(c_reg, B_reg)
-# #                                         print(minPoly)
-# #                                         print(f"expM  = {expM}")
-# #                                         print(f"expP  = {expP}")
-# #                                         print(f"max_n = {max_n}")
-# #
-# #                                     orbit_apri = ApriInfo(poly = str(minPoly))
-# #
-# #                                     try:
-# #
-# #                                         if max_n < 2 * expP * ceil(expM / expP):
-# #
-# #                                             if debug: print(1)
-# #
-# #                                             with self.assertRaises(DataNotFoundError):
-# #                                                 c_reg.apos(orbit_apri)
-# #
-# #                                             with self.assertRaises(DataNotFoundError):
-# #                                                 B_reg.apos(orbit_apri)
-# #
-# #                                             self.assertEqual(
-# #                                                 max_n,
-# #                                                 c_reg.maxn(orbit_apri)
-# #                                             )
-# #
-# #                                             self.assertEqual(
-# #                                                 max_n,
-# #                                                 B_reg.maxn(orbit_apri)
-# #                                             )
-# #
-# #                                         else:
-# #
-# #                                             if debug: print(2)
-# #
-# #                                             self.assertFalse(
-# #                                                 c_reg.apos(orbit_apri).simple_parry
-# #                                             )
-# #
-# #                                             self.assertEqual(
-# #                                                 expP,
-# #                                                 c_reg.apos(orbit_apri).minimal_period
-# #                                             )
-# #
-# #                                             self.assertEqual(
-# #                                                 expM,
-# #                                                 c_reg.apos(orbit_apri).startn_of_periodic_portion
-# #                                             )
-# #
-# #                                             self.assertEqual(
-# #                                                 expP + expM - 1,
-# #                                                 c_reg.maxn(orbit_apri)
-# #                                             )
-# #
-# #                                             self.assertFalse(
-# #                                                 B_reg.apos(orbit_apri).simple_parry
-# #                                             )
-# #
-# #                                             self.assertEqual(
-# #                                                 expP,
-# #                                                 B_reg.apos(orbit_apri).minimal_period
-# #                                             )
-# #
-# #                                             self.assertEqual(
-# #                                                 expM,
-# #                                                 B_reg.apos(orbit_apri).startn_of_periodic_portion + 1
-# #                                             )
-# #
-# #                                             self.assertEqual(
-# #                                                 expP + expM - 2,
-# #                                                 B_reg.maxn(orbit_apri)
-# #                                             )
-# #
-# #                                     except:
-# #
-# #                                         print(0, max_n)
-# #                                         print(1, orbit_apri)
-# #                                         print(2, orbit_apri)
-# #
-# #                                         try:
-# #                                             print(3, c_reg.apos(orbit_apri))
-# #
-# #                                         except DataNotFoundError:
-# #                                             print(3, "no apos")
-# #
-# #                                         try:
-# #                                             print(4, B_reg.apos(orbit_apri))
-# #
-# #                                         except DataNotFoundError:
-# #                                             print(4, "no apos")
-# #
-# #                                         print(6, expM)
-# #                                         print(7, expP)
-# #                                         print(8, c_reg.maxn(orbit_apri))
-# #                                         print(9, B_reg.maxn(orbit_apri))
-# #                                         raise
-#
-#
-#     # def testCalcOrbitParticular(self):
-#     #
-#     #     starting_dps = 10
-#     #     dps_increase_factor = 2
-#     #     max_increases = 5
-#     #
-#     #     minPoly = boydPsi_r(14)
-#     #     expCns = boydPsi_rExp(14)
-#     #     # print(minPoly)
-#     #     # print(expCns)
-#     #     beta = Perron_Number(minPoly)
-#     #     orbit_apri = ApriInfo(poly = str(minPoly))
-#     #     expP = 1
-#     #     expM = len(expCns)
-#     #
-#     #     for max_length in [1, 2, 3, 10, 17, 50, 100, 1000]:
-#     #
-#     #         print("max_blk_len", max_length)
-#     #
-#     #         cReg = NumpyRegister(savesDir, "lol")
-#     #         BReg = IntPolynomialRegister(savesDir, "lol")
-#     #
-#     #         for max_n in [1, 2, 3, 10, 17, 50, 100, 1000, 10000]:
-#     #
-#     #             with cReg.open() as cReg:
-#     #
-#     #                 with BReg.open() as BReg:
-#     #
-#     #                     try:
-#     #                         calc_period(beta, cReg, BReg, orbit_apri, max_length, max_n, starting_dps, dps_increase_factor, max_increases)
-#     #
-#     #                     finally:
-#     #
-#     #                         for blk in cReg._ram_blks:
-#     #                             cReg.rmv_ram_blk(blk)
-#     #
-#     #                         for blk in BReg._ram_blks:
-#     #                             BReg.rmv_ram_blk(blk)
-#     #
-#     #             with cReg.open(readonly = True) as cReg:
-#     #
-#     #                 with BReg.open(readonly = True) as BReg:
-#     #
-#     #                     if max_n < len(expCns):
-#     #
-#     #                         try:
-#     #
-#     #                             with self.assertRaises(DataNotFoundError):
-#     #                                 cReg.apos(orbit_apri)
-#     #
-#     #                             with self.assertRaises(DataNotFoundError):
-#     #                                 BReg.apos(orbit_apri)
-#     #
-#     #                             self.assertEqual(
-#     #                                 max_n,
-#     #                                 cReg.maxn(orbit_apri)
-#     #                             )
-#     #
-#     #                             self.assertEqual(
-#     #                                 max_n,
-#     #                                 BReg.maxn(orbit_apri)
-#     #                             )
-#     #
-#     #                             self.assertEqual(
-#     #                                 expCns[: max_n],
-#     #                                 list(cReg[orbit_apri, :])
-#     #                             )
-#     #
-#     #                         except:
-#     #
-#     #                             print(orbit_apri)
-#     #                             print(orbit_apri)
-#     #
-#     #                             try:
-#     #                                 print(cReg.apos(orbit_apri))
-#     #
-#     #                             except DataNotFoundError:
-#     #                                 print("no apos")
-#     #
-#     #                             try:
-#     #                                 print(BReg.apos(orbit_apri))
-#     #
-#     #                             except DataNotFoundError:
-#     #                                 print("no apos")
-#     #
-#     #                             print(expCns)
-#     #                             raise
-#     #
-#     #                     else:
-#     #
-#     #                         try:
-#     #
-#     #                             self.assertTrue(
-#     #                                 cReg.apos(orbit_apri).simple_parry
-#     #                             )
-#     #
-#     #                             self.assertEqual(
-#     #                                 expP,
-#     #                                 cReg.apos(orbit_apri).minimal_period
-#     #                             )
-#     #
-#     #                             self.assertEqual(
-#     #                                 expM,
-#     #                                 cReg.apos(orbit_apri).startn_of_periodic_portion
-#     #                             )
-#     #
-#     #                             if cReg.apos(orbit_apri).simple_parry:
-#     #                                 self.assertEqual(
-#     #                                     starting_dps * dps_increase_factor ** max_increases,
-#     #                                     cReg.apos(orbit_apri).max_dps
-#     #                                 )
-#     #
-#     #                             self.assertTrue(
-#     #                                 BReg.apos(orbit_apri).simple_parry
-#     #                             )
-#     #
-#     #                             self.assertEqual(
-#     #                                 expP,
-#     #                                 BReg.apos(orbit_apri).minimal_period
-#     #                             )
-#     #
-#     #                             self.assertEqual(
-#     #                                 expM,
-#     #                                 BReg.apos(orbit_apri).startn_of_periodic_portion + 1
-#     #                             )
-#     #
-#     #                             if BReg.apos(orbit_apri).simple_parry:
-#     #                                 self.assertEqual(
-#     #                                     starting_dps * dps_increase_factor ** max_increases,
-#     #                                     BReg.apos(orbit_apri).max_dps
-#     #                                 )
-#     #
-#     #                             self.assertEqual(
-#     #                                 len(expCns),
-#     #                                 cReg.maxn(orbit_apri)
-#     #                             )
-#     #
-#     #                             self.assertEqual(
-#     #                                 len(expCns),
-#     #                                 BReg.maxn(orbit_apri) + 1
-#     #                             )
-#     #
-#     #                         except:
-#     #
-#     #                             print(1, orbit_apri)
-#     #                             print(2, orbit_apri)
-#     #
-#     #                             try:
-#     #                                 print(3, cReg.apos(orbit_apri))
-#     #
-#     #                             except DataNotFoundError:
-#     #                                 print(3, "no apos")
-#     #
-#     #                             try:
-#     #                                 print(4, BReg.apos(orbit_apri))
-#     #
-#     #                             except DataNotFoundError:
-#     #                                 print(4, "no apos")
-#     #
-#     #                             print(5, expCns)
-#     #                             print(6, list(cReg[orbit_apri, :]))
-#     #                             print(7, list(BReg[orbit_apri, :]))
-#     #                             print(8, cReg.maxn(orbit_apri))
-#     #                             print(9, BReg.maxn(orbit_apri))
-#     #                             raise
-
+# import math
+# import shutil
+# from pathlib import Path
+# from unittest import TestCase
+#
+# import numpy as np
+# from beta_numbers.perron_numbers import Perron_Number
+# from beta_numbers.beta_orbits import MPFRegister, setprec, setdps
+# from intpolynomials import IntPolynomial, IntPolynomialRegister, IntPolynomialArray
+# from cornifer import NumpyRegister, ApriInfo, DataNotFoundError, Block, openregs, AposInfo, load
+# from cornifer._utilities import random_unique_filename
+# from cornifer.registers import _CURR_ID_KEY
+# from mpmath import mp, almosteq, mpf, extradps, log, extraprec
+# from dagtimers import Timers
+#
+# from beta_numbers.beta_orbits import calc_orbits, calc_orbits_setup, calc_orbits_resetup
+#
+# NUM_BYTES_PER_TERABYTE = 2 ** 40
+#
+# def boyd_psi_r(r):
+#
+#     if r <= 0:
+#         raise ValueError
+#
+#     return IntPolynomial(r + 1).set([-1] * (r + 1) + [1]), [1] * (r + 1) + [0], r, 1
+#
+# def boyd_phi_r(r):
+#
+#     if r <= 0:
+#         raise ValueError
+#
+#     poly = IntPolynomial(r + 1)
+#
+#     if r == 1:
+#         poly.set([-1, -1, 1])
+#
+#     else:
+#         poly.set([-1, 1] + [0] * (r - 2) + [-2, 1])
+#
+#     return poly, [1] * r + [0] * (r - 1) + [1, 0], 2 * r - 1, 1
+#
+# def boyd_beta_n(n):
+#
+#     if n <= 1:
+#         raise ValueError
+#
+#     xp1 = IntPolynomial(1).set([1, 1])
+#     poly = IntPolynomial(n + 3)
+#
+#     if n == 1:
+#         poly.set([-1, -1, -1, 0, 1])
+#
+#     elif n == 2:
+#         poly.set([-1, 0, -1, 0, -1, 1])
+#
+#     elif n == 3:
+#         poly.set([-1, 0, 0, 0, -1, -1, 1])
+#
+#     else:
+#         poly.set([-1, 0, 0, 1] + [0] * (n - 4) + [-1, -1, -1, 1])
+#
+#     if n % 2 == 1:
+#         poly, _ = poly.divide(xp1)
+#
+#     k = (n - 1) // 3
+#
+#     if n == 3 * k + 1:
+#
+#         orbit = [1, 1, 0] * k + [0, 1, 1] + [0] * (n - 1) + [1, 0]
+#         m = 2 * n + 1
+#
+#     elif n == 3 * k + 2:
+#
+#         orbit = [1, 1, 0] * k + [1, 0, 1] + [0] * (n - 1) + [1, 0]
+#         m = 2 * n
+#
+#     else:
+#
+#         orbit = [1, 1, 0] * (k + 1) + [0] * (n - 1) + [1, 0]
+#         m = 2 * n - 1
+#
+#     return poly, orbit, m, 1
+#
+# def boyd_prop5_2(k):
+#
+#     if k <= 1:
+#         raise ValueError
+#
+#     xm1 = IntPolynomial(1).set([-1, 1])
+#     x2m1 = IntPolynomial(2).set([-1, 0, 1])
+#     poly = np.zeros(2 * k + 2, dtype=np.longlong)
+#     poly[0] = 1
+#     poly[k - 1: k + 1] += np.array([1, -1])
+#     poly[2 * k: 2 * k + 2] += np.array([-2, 1])
+#     poly = IntPolynomial(2 * k + 1).set(poly)
+#
+#     if k % 2 == 0:
+#         poly, _ = poly.divide(xm1)
+#
+#     else:
+#         poly, _ = poly.divide(x2m1)
+#
+#     if k == 3:
+#
+#         orbit = [2, 0, 0, 0, 0, 1, 1, 0, 1]
+#         m = 3
+#         p = 5
+#
+#     else:
+#
+#         orbit = [2] + [0] * (k + 1) + [1] * (k - 1) + [0] + [1] * (k - 2) + [0, 1, 1] + [0] * (k - 2) + [1]
+#         m = k
+#         p = 3 * k + 1
+#
+#     return poly, orbit, m, p
+#
+# class TestBetaOrbits(TestCase):
+#
+#     saves_dir = None
+#     perron_polys_reg = None
+#     perron_nums_reg = None
+#     exp_coef_orbit_reg = None
+#     exp_periodic_reg = None
+#     MAX_DPS = 1000
+#     new = True
+#     delete = False
+#     # base_path = Path("/mnt/c/Users/mlane/beta_numbers_testcases")
+#     base_path = Path("/mnt/d/beta_numbers_testcases")
+#
+#     @classmethod
+#     def setup_readonly_registers(cls):
+#
+#         cls.perron_polys_reg = IntPolynomialRegister(
+#             cls.saves_dir,
+#             "perron_polys_reg",
+#             "Several minimal polynomials of Beta numbers used for Beta orbit test cases. All polynomials are taken from "
+#             "Boyd 1996, 'On Beta Expansions for Pisot Numbers'. The simple beta numbers Phi_r and Psi_r have minimal "
+#             "polynomials found on p 845 of that paper; the simple beta numbers beta_n have minimal polynomial and orbit "
+#             "defined on p 847, equation 3.2; and the final, unnamed class of minimal polynomials and orbits are defined "
+#             "on p 854, Prop 5.2.",
+#             NUM_BYTES_PER_TERABYTE
+#         )
+#         cls.perron_nums_reg = MPFRegister(
+#             cls.saves_dir,
+#             "perron_nums_reg",
+#             "Respective decimal approximations of Perron numbers whose minimal polynomials are given by "
+#             "`perron_polys_reg`.",
+#             NUM_BYTES_PER_TERABYTE
+#         )
+#
+#         with openregs(cls.perron_nums_reg, cls.perron_polys_reg):
+#             cls.perron_nums_reg.add_subreg(cls.perron_polys_reg)
+#
+#         cls.exp_coef_orbit_reg = NumpyRegister(
+#             cls.saves_dir,
+#             "exp_coef_orbit_reg",
+#             "Correct coefficient orbits of beta numbers used for Beta orbit test cases.",
+#             NUM_BYTES_PER_TERABYTE
+#
+#         )
+#         cls.exp_periodic_reg = NumpyRegister(
+#             cls.saves_dir,
+#             "exp_periodic_reg",
+#             "Correct periodic data of beta numbers used for beta orbit test cases.",
+#             NUM_BYTES_PER_TERABYTE
+#         )
+#
+#         with openregs(cls.perron_polys_reg, cls.exp_coef_orbit_reg, cls.exp_periodic_reg, cls.perron_nums_reg):
+#
+#             for r in range(1, 201):
+#
+#                 TestBetaOrbits.add_known_coef_orbit(*boyd_phi_r(r))
+#                 TestBetaOrbits.add_known_coef_orbit(*boyd_psi_r(r))
+#
+#             for n in range(2, 201):
+#
+#                 TestBetaOrbits.add_known_coef_orbit(*boyd_beta_n(n))
+#                 TestBetaOrbits.add_known_coef_orbit(*boyd_prop5_2(n))
+#
+#
+#         print("perron_polys_reg", cls.perron_polys_reg.ident())
+#         print("exp_coef_orbit_reg", cls.exp_coef_orbit_reg.ident())
+#         print("exp_periodic_reg", cls.exp_periodic_reg.ident())
+#         print("perron_nums_reg", cls.perron_nums_reg.ident())
+#
+#     @classmethod
+#     def add_known_coef_orbit(cls, poly, orbit, m, p):
+#
+#         perron = Perron_Number(poly)
+#         poly_seg = IntPolynomialArray(poly.deg())
+#         poly_seg.zeros(1)
+#         poly_seg[0] = poly
+#         poly_apri = ApriInfo(deg = poly.deg(), sum_abs_coef = poly.sum_abs_coef())
+#         num_apri = ApriInfo(deg = poly.deg(), sum_abs_coef = poly.sum_abs_coef(), dps = cls.MAX_DPS)
+#         print(poly)
+#
+#         try:
+#             index = cls.perron_polys_reg.maxn(poly_apri) + 1
+#
+#         except DataNotFoundError:
+#             index = 0
+#
+#         with Block(poly_seg, poly_apri, index) as poly_blk:
+#             cls.perron_polys_reg.add_disk_blk(poly_blk, dups_ok = False)
+#
+#         with setdps(cls.MAX_DPS):
+#
+#             perron.calc_roots()
+#
+#             with Block([perron.beta0], num_apri, index) as beta0_blk:
+#                 cls.perron_nums_reg.add_disk_blk(beta0_blk, dups_ok = False)
+#
+#         orbit_apri = ApriInfo(resp = poly_apri, index = index)
+#
+#         with Block(orbit, orbit_apri, 1) as orbit_blk:
+#             cls.exp_coef_orbit_reg.add_disk_blk(orbit_blk, dups_ok = False)
+#
+#         with Block([[m, p]], poly_apri, index) as periodic_blk:
+#             cls.exp_periodic_reg.add_disk_blk(periodic_blk)
+#
+#     @classmethod
+#     def setUpClass(cls):
+#
+#         if cls.new:
+#
+#             cls.saves_dir = random_unique_filename(cls.base_path)
+#
+#             if cls.saves_dir.exists():
+#                 shutil.rmtree(cls.saves_dir)
+#
+#             cls.saves_dir.mkdir(parents = True)
+#             cls.setup_readonly_registers()
+#
+#         else:
+#             # all four kinds with parameters from 1 or 2 - 100 each
+#             cls.saves_dir = cls.base_path / "ia7VUj"
+#             cls.perron_polys_reg = load(cls.saves_dir / "VpZf")
+#             cls.exp_coef_orbit_reg = load(cls.saves_dir / "LCni")
+#             cls.exp_periodic_reg = load(cls.saves_dir / "V2QB")
+#             cls.perron_nums_reg = load(cls.saves_dir / "dtPX")
+#
+#             # only phi_74
+#             # cls.saves_dir = cls.base_path / "iLLTYX"
+#             # cls.perron_polys_reg = load(cls.saves_dir / "MyMx")
+#             # cls.exp_coef_orbit_reg = load(cls.saves_dir / "bA3y")
+#             # cls.exp_periodic_reg = load(cls.saves_dir / "Uerz")
+#             # cls.perron_nums_reg = load(cls.saves_dir / "RXAJ")
+#
+#             # all four kinds with parameters from 1 or 2 - 20 each
+#             # cls.saves_dir = cls.base_path / "PBNTNA"
+#             # cls.perron_polys_reg = load(cls.saves_dir / "R3GA")
+#             # cls.exp_coef_orbit_reg = load(cls.saves_dir / "sbPW")
+#             # cls.exp_periodic_reg = load(cls.saves_dir / "ZxyW")
+#             # cls.perron_nums_reg = load(cls.saves_dir / "CGqw")
+#
+#             # all four kinds with parameters from 50 to 100 each
+#             # cls.saves_dir = cls.base_path / "uA7hbQ"
+#             # cls.perron_polys_reg = load(cls.saves_dir / "NTsn")
+#             # cls.exp_coef_orbit_reg = load(cls.saves_dir / "Pyjn")
+#             # cls.exp_periodic_reg = load(cls.saves_dir / "WRXw")
+#             # cls.perron_nums_reg = load(cls.saves_dir / "gp3v")
+#
+#         super().setUpClass()
+#
+#     @classmethod
+#     def tearDownClass(cls):
+#
+#         if cls.delete and cls.saves_dir is not None:
+#             shutil.rmtree(cls.saves_dir)
+#
+#     # def test_perron_polys_nums(self):
+#     #
+#     #     cls = type(self)
+#     #     timers = Timers()
+#     #
+#     #     with setdps(cls.MAX_DPS):
+#     #
+#     #         with timers.time("adding polys"):
+#     #
+#     #             with openregs(cls.perron_polys_reg, cls.exp_coef_orbit_reg, cls.exp_periodic_reg, cls.perron_nums_reg):
+#     #
+#     #                 add_boyd_phi_r(1, 100)
+#     #                 add_boyd_psi_r(1, 100)
+#     #                 add_boyd_beta_n(2, 100)
+#     #                 add_boyd_prop5_2(2, 100)
+#     #
+#     #         with timers.time("checking"):
+#     #
+#     #             with openregs(cls.perron_polys_reg, cls.perron_nums_reg):
+#     #
+#     #                 self.assertEqual(
+#     #                     len(list(cls.perron_polys_reg.apris())),
+#     #                     len(list(cls.perron_nums_reg.apris())),
+#     #                 )
+#     #
+#     #                 for poly_apri in cls.perron_polys_reg:
+#     #
+#     #                     num_apri = ApriInfo(deg = poly_apri.deg, sum_abs_coef = poly_apri.sum_abs_coef, dps = cls.MAX_DPS)
+#     #                     self.assertIn(num_apri, cls.perron_nums_reg)
+#     #
+#     #                     with setdps(cls.MAX_DPS):
+#     #
+#     #                         for poly_blk, num_blk in zip(
+#     #                             cls.perron_polys_reg.blks(poly_apri),
+#     #                             cls.perron_nums_reg.blks(num_apri)
+#     #                         ):
+#     #
+#     #                             self.assertEqual(
+#     #                                 poly_blk.startn(),
+#     #                                 num_blk.startn()
+#     #                             )
+#     #                             self.assertEqual(
+#     #                                 len(poly_blk),
+#     #                                 len(num_blk)
+#     #                             )
+#     #
+#     #                             with timers.time("evaluating"):
+#     #
+#     #                                 for poly, num in zip(poly_blk, num_blk):
+#     #
+#     #                                     eval_ = poly(num)
+#     #                                     print(poly.extradps(num))
+#     #
+#     #                                     with setdps(cls.MAX_DPS - poly.extradps(num)):
+#     #
+#     #                                         self.assertTrue(almosteq(
+#     #                                             eval_,
+#     #                                             mpf(0.0)
+#     #                                         ))
+#     #
+#     #
+#     #
+#     #         print(timers.pretty_print())
+#
+#     def test_calc_orbits(self):
+#
+#         bad_polys = []
+#         # bad_poly.set(bad_coefs)
+#         cls = type(self)
+#         # setup
+#         timers = Timers()
+#
+#         with timers.time("test_calc_orbits callee"):
+#
+#             initial_max_blk_len = 10000
+#             # first start with high starting DPS and enough increases, so we can be sure that no precision errors occur
+#             # we will iterate over several values for both `max_blk_len` and `slurm_array_task_mask` and reset
+#             # the calculation before each one. Later we will change the values of `max_blk_len` and
+#             # `slurm_array_task_max` without resetting.
+#             for max_blk_len in [1, 5, 100]:
+#
+#                 print(f"max_blk_len = {max_blk_len}")
+#
+#                 for slurm_array_task_max in [1, 5]:
+#
+#                     print(f"\tslurm_array_task_max = {slurm_array_task_max}")
+#
+#                     with timers.time("unittest calc_orbits_setup call"):
+#                         poly_orbit_reg, coef_orbit_reg, periodic_reg, status_reg = calc_orbits_setup(
+#                             cls.perron_polys_reg, cls.perron_nums_reg, cls.saves_dir, initial_max_blk_len, timers, False
+#                         )
+#
+#                     with timers.time("unittest checking calc_orbits_setup"):
+#
+#                         with openregs(poly_orbit_reg, coef_orbit_reg) as (poly_orbit_reg, coef_orbit_reg):
+#                             # check that `poly_orbit_reg` and `coef_orbit_reg` do not contain any apri
+#                             for _ in poly_orbit_reg:
+#                                 self.fail("`poly_orbit_reg` should not contain apri!")
+#
+#                             for _ in coef_orbit_reg:
+#                                 self.fail("`coef_orbit_Reg` should not contain apri!")
+#
+#                         with openregs(
+#                             cls.perron_polys_reg, status_reg, periodic_reg, readonlys = (True,)*3
+#                         ) as (cls.perron_polys_reg, status_reg, periodic_reg):
+#                             # check that `status_reg` and `periodic_reg` contain the correct apri, apos, and blocks
+#                             for poly_apri in cls.perron_polys_reg:
+#
+#                                 self.assertIn(poly_apri, status_reg)
+#                                 self.assertIn(poly_apri, periodic_reg)
+#
+#                                 for status_blk, periodic_blk, perron_poly_blk in zip(
+#                                     status_reg.blks(poly_apri), periodic_reg.blks(poly_apri), cls.perron_polys_reg.blks(poly_apri)
+#                                 ):
+#
+#                                     self.assertEqual(
+#                                         status_blk.startn(),
+#                                         periodic_blk.startn()
+#                                     )
+#                                     self.assertEqual(
+#                                         periodic_blk.startn(),
+#                                         perron_poly_blk.startn()
+#                                     )
+#                                     self.assertEqual(
+#                                         len(status_blk),
+#                                         len(periodic_blk)
+#                                     )
+#                                     self.assertEqual(
+#                                         len(periodic_blk),
+#                                         len(perron_poly_blk)
+#                                     )
+#
+#                                 for blk in status_reg.blks(poly_apri, mmap_mode = "r"):
+#
+#                                     seg = blk.segment()
+#                                     self.assertTrue(np.all(seg[:,0] == 0))
+#                                     self.assertTrue(np.all(seg[:,1] == -1))
+#                                     self.assertTrue(np.all(seg[:,2] == -1))
+#
+#                                 for blk in periodic_reg.blks(poly_apri, mmap_mode = "r"):
+#
+#                                     seg = blk.segment()
+#                                     self.assertTrue(np.all(seg[:,0] == -1))
+#                                     self.assertTrue(np.all(seg[:,1] == -1))
+#
+#                                 self.assertEqual(
+#                                     status_reg.apos(poly_apri),
+#                                     AposInfo(min_len = 0)
+#                                 )
+#
+#                     for max_poly_orbit_len in [1, 50,1000]:
+#
+#                         print(f"\t\tmax_poly_orbit_len = {max_poly_orbit_len}")
+#
+#                         with timers.time("unittest call calc_obits"):
+#
+#                             # increase `max_orbit_len` and check that the so-far calculated orbits are correct.
+#                             for slurm_array_task_id in range(1, slurm_array_task_max + 1):
+#                                 # print(f"\t\t\tslurm_array_task_id = {slurm_array_task_id}")
+#                                 calc_orbits(
+#                                     cls.perron_polys_reg,
+#                                     cls.perron_nums_reg,
+#                                     poly_orbit_reg,
+#                                     coef_orbit_reg,
+#                                     periodic_reg,
+#                                     status_reg,
+#                                     max_blk_len,
+#                                     max_poly_orbit_len,
+#                                     cls.MAX_DPS,
+#                                     slurm_array_task_max,
+#                                     slurm_array_task_id,
+#                                     timers
+#                                 )
+#
+#                         with timers.time("unittest checking calc_obits"):
+#                             # print("\t\t\tunittest checking")
+#                             # check that everything is correct up to `max_poly_orbit_len`
+#                             with openregs(
+#                                 cls.perron_polys_reg, poly_orbit_reg, coef_orbit_reg, periodic_reg, status_reg,
+#                                 cls.exp_coef_orbit_reg, cls.exp_periodic_reg
+#                             ):
+#
+#                                 for perron_apri in cls.perron_polys_reg:
+#
+#                                     # if perron_apri != bad_poly:
+#                                     #     continue
+#
+#                                     self.assertIn(perron_apri, periodic_reg)
+#                                     self.assertIn(perron_apri, status_reg)
+#
+#                                     for index in range(cls.perron_polys_reg.maxn(perron_apri) + 1):
+#
+#                                         poly_apri = ApriInfo(resp = perron_apri, index = index)
+#                                         exp_coef_preperiod_len, exp_period = cls.exp_periodic_reg.get(perron_apri, index, mmap_mode = "r")
+#                                         exp_coef_preperiod_len += 1
+#                                         last_coef_index = exp_coef_preperiod_len + exp_period
+#                                         self.assertNotIn(poly_apri, periodic_reg)
+#                                         self.assertNotIn(poly_apri, status_reg)
+#                                         self.assertIn(poly_apri, poly_orbit_reg)
+#                                         self.assertIn(poly_apri, coef_orbit_reg)
+#                                         calc_coefs = np.array(list(coef_orbit_reg[poly_apri, :]))
+#
+#                                         with cls.exp_coef_orbit_reg.blk(poly_apri) as exp_blk:
+#
+#                                             exp_periodic_coefs = list(exp_blk.segment()[ exp_coef_preperiod_len : ])
+#                                             exp_preperiodic_coefs = list(exp_blk.segment()[ : exp_coef_preperiod_len])
+#                                             exp_coefs =  exp_preperiodic_coefs + exp_periodic_coefs
+#                                             exp_simple_parry = (
+#                                                 exp_period == 1 and
+#                                                 cls.exp_coef_orbit_reg.get(poly_apri, last_coef_index, mmap_mode = "r") == 0
+#                                             )
+#                                             # print(f"\t\t\t\t\t\texp_periodic_coefs    = {exp_periodic_coefs}")
+#                                             # print(f"\t\t\t\t\t\texp_preperiodic_coefs = {exp_preperiodic_coefs}")
+#                                             # print(f"\t\t\t\t\t\texp_simple_parry      = {exp_simple_parry}")
+#
+#                                             if max_poly_orbit_len < exp_coef_preperiod_len:
+#                                                 # no period found because has not calculated up to periodic portion
+#
+#                                                 try:
+#                                                     self.assertTrue(np.all(
+#                                                         np.array(calc_coefs) ==
+#                                                         np.array(exp_preperiodic_coefs)[ : max_poly_orbit_len]
+#                                                     ))
+#
+#                                                 except AssertionError:
+#                                                     print(np.array(calc_coefs))
+#                                                     print(np.array(exp_preperiodic_coefs[ : max_poly_orbit_len]))
+#                                                     print(exp_simple_parry)
+#                                                     print(max_poly_orbit_len)
+#                                                     print(exp_coef_preperiod_len)
+#                                                     print(cls.perron_polys_reg[perron_apri, index])
+#                                                     print(cls.perron_polys_reg._approx_memory())
+#                                                     with cls.perron_polys_reg._db.begin() as ro_txn:
+#                                                         print(ro_txn.get(_CURR_ID_KEY))
+#                                                     print(poly_orbit_reg._approx_memory())
+#                                                     with poly_orbit_reg._db.begin() as ro_txn:
+#                                                         print(ro_txn.get(_CURR_ID_KEY))
+#                                                     print(coef_orbit_reg._approx_memory())
+#                                                     with coef_orbit_reg._db.begin() as ro_txn:
+#                                                         print(ro_txn.get(_CURR_ID_KEY))
+#                                                     print(periodic_reg._approx_memory())
+#                                                     with periodic_reg._db.begin() as ro_txn:
+#                                                         print(ro_txn.get(_CURR_ID_KEY))
+#                                                     print(status_reg._approx_memory())
+#                                                     with status_reg._db.begin() as ro_txn:
+#                                                         print(ro_txn.get(_CURR_ID_KEY))
+#                                                     print(cls.exp_coef_orbit_reg._approx_memory())
+#                                                     with cls.exp_coef_orbit_reg._db.begin() as ro_txn:
+#                                                         print(ro_txn.get(_CURR_ID_KEY))
+#                                                     print(cls.exp_periodic_reg._approx_memory())
+#                                                     with cls.exp_periodic_reg._db.begin() as ro_txn:
+#                                                         print(ro_txn.get(_CURR_ID_KEY))
+#                                                     raise
+#
+#                                                 self.assertTrue(np.all(
+#                                                     [-1, -1] ==
+#                                                     periodic_reg.get(perron_apri, index, mmap_mode = "r")
+#                                                 ))
+#
+#                                             elif exp_simple_parry and max_poly_orbit_len >= exp_coef_preperiod_len:
+#                                                 # period of simple parry number found
+#                                                 try:
+#                                                     self.assertTrue(np.all(
+#                                                         exp_coefs ==
+#                                                         calc_coefs
+#                                                     ))
+#
+#                                                 except AssertionError:
+#
+#                                                     print(np.array(exp_coefs))
+#                                                     print(np.array(calc_coefs))
+#                                                     print(exp_simple_parry)
+#                                                     print(max_poly_orbit_len)
+#                                                     print(exp_coef_preperiod_len)
+#                                                     print(cls.perron_polys_reg[perron_apri, index])
+#                                                     print(cls.perron_polys_reg._approx_memory())
+#                                                     with cls.perron_polys_reg._db.begin() as ro_txn:
+#                                                         print(ro_txn.get(_CURR_ID_KEY))
+#                                                     print(poly_orbit_reg._approx_memory())
+#                                                     with poly_orbit_reg._db.begin() as ro_txn:
+#                                                         print(ro_txn.get(_CURR_ID_KEY))
+#                                                     print(coef_orbit_reg._approx_memory())
+#                                                     with coef_orbit_reg._db.begin() as ro_txn:
+#                                                         print(ro_txn.get(_CURR_ID_KEY))
+#                                                     print(periodic_reg._approx_memory())
+#                                                     with periodic_reg._db.begin() as ro_txn:
+#                                                         print(ro_txn.get(_CURR_ID_KEY))
+#                                                     print(status_reg._approx_memory())
+#                                                     with status_reg._db.begin() as ro_txn:
+#                                                         print(ro_txn.get(_CURR_ID_KEY))
+#                                                     print(cls.exp_coef_orbit_reg._approx_memory())
+#                                                     with cls.exp_coef_orbit_reg._db.begin() as ro_txn:
+#                                                         print(ro_txn.get(_CURR_ID_KEY))
+#                                                     print(cls.exp_periodic_reg._approx_memory())
+#                                                     with cls.exp_periodic_reg._db.begin() as ro_txn:
+#                                                         print(ro_txn.get(_CURR_ID_KEY))
+#                                                     raise
+#
+#                                                 self.assertTrue(np.all(
+#                                                     [exp_coef_preperiod_len - 1, exp_period] ==
+#                                                     periodic_reg.get(perron_apri, index, mmap_mode = "r")
+#                                                 ))
+#
+#                                             elif max_poly_orbit_len < 2 * exp_period * math.ceil(exp_coef_preperiod_len / exp_period):
+#                                                 # have calculated up to periodic portion, but no period yet calculated
+#                                                 num_calc_periods = ((max_poly_orbit_len - exp_coef_preperiod_len) // exp_period)
+#                                                 leftover_period = exp_periodic_coefs[ : (max_poly_orbit_len - exp_coef_preperiod_len) % exp_period ]
+#                                                 self.assertTrue(np.all(
+#                                                     calc_coefs[ : exp_coef_preperiod_len] ==
+#                                                     exp_preperiodic_coefs
+#                                                 ))
+#                                                 self.assertTrue(np.all(
+#                                                     calc_coefs[ exp_coef_preperiod_len : ] ==
+#                                                     exp_periodic_coefs * num_calc_periods + leftover_period
+#                                                 ))
+#                                                 self.assertTrue(np.all(
+#                                                     [-1, -1] ==
+#                                                     periodic_reg.get(perron_apri, index, mmap_mode = "r")
+#                                                 ))
+#
+#                                             else:
+#                                                 # period calculated
+#                                                 try:
+#                                                     self.assertTrue(np.all(
+#                                                         np.array(exp_coefs) ==
+#                                                         np.array(calc_coefs)
+#                                                     ))
+#
+#                                                 except AssertionError:
+#
+#                                                     print(np.array(exp_coefs))
+#                                                     print(np.array(calc_coefs))
+#                                                     print(exp_simple_parry)
+#                                                     print(max_poly_orbit_len)
+#                                                     print(exp_coef_preperiod_len)
+#                                                     print(cls.perron_polys_reg[perron_apri, index])
+#                                                     print(cls.perron_polys_reg._approx_memory())
+#                                                     with cls.perron_polys_reg._db.begin() as ro_txn:
+#                                                         print(ro_txn.get(_CURR_ID_KEY))
+#                                                     print(poly_orbit_reg._approx_memory())
+#                                                     with poly_orbit_reg._db.begin() as ro_txn:
+#                                                         print(ro_txn.get(_CURR_ID_KEY))
+#                                                     print(coef_orbit_reg._approx_memory())
+#                                                     with coef_orbit_reg._db.begin() as ro_txn:
+#                                                         print(ro_txn.get(_CURR_ID_KEY))
+#                                                     print(periodic_reg._approx_memory())
+#                                                     with periodic_reg._db.begin() as ro_txn:
+#                                                         print(ro_txn.get(_CURR_ID_KEY))
+#                                                     print(status_reg._approx_memory())
+#                                                     with status_reg._db.begin() as ro_txn:
+#                                                         print(ro_txn.get(_CURR_ID_KEY))
+#                                                     print(cls.exp_coef_orbit_reg._approx_memory())
+#                                                     with cls.exp_coef_orbit_reg._db.begin() as ro_txn:
+#                                                         print(ro_txn.get(_CURR_ID_KEY))
+#                                                     print(cls.exp_periodic_reg._approx_memory())
+#                                                     with cls.exp_periodic_reg._db.begin() as ro_txn:
+#                                                         print(ro_txn.get(_CURR_ID_KEY))
+#                                                     raise
+#
+#                                                 self.assertTrue(np.all(
+#                                                     [exp_coef_preperiod_len - 1, exp_period] ==
+#                                                     periodic_reg.get(perron_apri, index, mmap_mode = "r")
+#                                                 ))
+#
+#         print(timers.pretty_print())
+#                 # print(timers._tree)
+#
+#                 # print("poly_orbit_reg")
+#                 # print_timers(poly_orbit_reg)
+#                 # print("coef_orbit_reg")
+#                 # print_timers(coef_orbit_reg)
+#                 # print("periodic_reg")
+#                 # print_timers(periodic_reg)
+#                 # print("status_reg")
+#                 # print_timers(status_reg)
+#                 # print("cls.perron_polys_reg")
+#                 # print_timers(cls.perron_polys_reg)
+#                 # print("cls.exp_coef_orbit_reg")
+#                 # print_timers(cls.exp_coef_orbit_reg)
+#                 # print("cls.exp_periodic_reg")
+#                 # print_timers(cls.exp_periodic_reg)
+#
+# def print_timers(reg):
+#
+#     print(f"set_elapsed  = {reg.set_elapsed}")
+#     print(f"get_elapsed  = {reg.get_elapsed}")
+#     print(f"load_elapsed = {reg.load_elapsed}")
+#     print(f"add_elapsed  = {reg.add_elapsed}")
+#
+# # def calc_period(
+# #     object beta,
+# #     object orbit_apri,
+# #     object poly_orbit_reg,
+# #     object coef_orbit_reg,
+# #     object periodic_reg,
+# #     object status_reg,
+# #     INDEX_t max_blk_len,
+# #     INDEX_t max_n,
+# #     DPS_t starting_dps,
+# #     int dps_increase_factor,
+# #     INDEX_t max_dps_increases
+# # ):
+#
+#
+# #     def testBoydNonSimples(self):
+# #
+# #         debug = True
+# #         starting_dps = 10
+# #         dps_increase_factor = 2
+# #         max_increases = 5
+# #
+# #         mp.dps = starting_dps * dps_increase_factor ** max_increases
+# #
+# #         for polyFunc, _, indices in boydSimples:
+# #
+# #             for index in indices:
+# #
+# #                 minPoly = polyFunc(index)
+# #                 beta = Pisot_Number(minPoly)
+# #
+# #                 try:
+# #                     beta.calc_roots()
+# #
+# #                 except Not_Pisot_Error:
+# #                     self.fail()
+# #
+# #     def testBoydSalems(self):
+# #
+# #         debug = True
+# #         starting_dps = 10
+# #         dps_increase_factor = 2
+# #         max_increases = 5
+# #
+# #         mp.dps = starting_dps * dps_increase_factor ** max_increases
+# #
+# #         for polyFunc, _, indices in boydSalems:
+# #
+# #             for index in indices:
+# #
+# #                 minPoly = polyFunc(index)
+# #                 beta = Salem_Number(minPoly)
+# #
+# #                 try:
+# #                     beta.calc_roots()
+# #
+# #                 except Not_Salem_Error:
+# #                     self.fail()
+# #
+# #     def testCalcOrbit(self):
+# #
+# #         debug = True
+# #         dps_increase_factor = 2
+# #         max_increases = 5
+# #
+# #         for starting_dps in [2,3,4,5,10,20]:
+# #
+# #             print("starting_dps", starting_dps)
+# #
+# #             for max_length in [1, 2, 3, 10, 17, 50, 100, 1000]:
+# #
+# #                 print("\tmax_blk_len", max_length)
+# #
+# #                 c_reg = NumpyRegister(savesDir, "lol")
+# #                 B_reg = IntPolynomialRegister(savesDir, "lol")
+# #
+# #                 for max_n in [1, 2, 3, 10, 17, 50, 100, 1000, 10000]:
+# #
+# #                     print("\t\tmax_orbit_len", max_n)
+# #
+# #                     for polyFunc, _, indices in boydSimples + boydNonSimples + boydSalems:
+# #
+# #                         for index in indices:
+# #
+# #                             minPoly = polyFunc(index)
+# #                             beta = Perron_Number(minPoly)
+# #                             orbit_apri = ApriInfo(poly = str(minPoly))
+# #                             if debug:
+# #                                 print(f"\t\t{str(minPoly)}")
+# #
+# #                             try:
+# #                                 beta.calc_roots()
+# #
+# #                             except Not_Perron_Error:
+# #                                 self.fail()
+# #
+# #                             with c_reg.open() as c_reg:
+# #
+# #                                 with B_reg.open() as B_reg:
+# #
+# #                                     if debug and (c_reg._db.info()['num_readers'] != 1 or B_reg._db.info()['num_readers'] != 1):
+# #                                         print("calculating before")
+# #                                         print_reader_info(c_reg, B_reg)
+# #                                     try:
+# #                                         calc_period(beta, c_reg, B_reg, orbit_apri, max_length, max_n, starting_dps, dps_increase_factor, max_increases)
+# #
+# #                                     finally:
+# #
+# #                                         if debug and (c_reg._db.info()['num_readers'] != 3 or B_reg._db.info()['num_readers'] != 5):
+# #                                             print("calculating after")
+# #                                             print_reader_info(c_reg, B_reg)
+# #
+# #                                         c_reg.rmv_all_ram_blks()
+# #                                         B_reg.rmv_all_ram_blks()
+# #
+# #                     if debug:
+# #                         print(
+# # """
+# # ========================
+# # CHECKING
+# # ========================
+# # """
+# #                         )
+# #
+# #                     c_reg = load(c_reg._local_dir)
+# #                     B_reg = load(B_reg._local_dir)
+# #
+# #                     with c_reg.open(readonly = True) as c_reg:
+# #
+# #                         with B_reg.open(readonly = True) as B_reg:
+# #
+# #                             for polyFunc, expFunc, indices in boydSimples:
+# #
+# #                                 for index in indices:
+# #
+# #                                     minPoly = polyFunc(index)
+# #                                     if debug:
+# #                                         print("Checking boydSimples")
+# #                                         print(minPoly)
+# #                                         print_reader_info(c_reg, B_reg)
+# #                                     expCns = expFunc(index)
+# #                                     expP = 1
+# #                                     expM = len(expCns)
+# #                                     orbit_apri = ApriInfo(poly = str(minPoly))
+# #
+# #                                     if max_n < len(expCns):
+# #
+# #                                         try:
+# #
+# #                                             with self.assertRaises(DataNotFoundError):
+# #                                                 c_reg.apos(orbit_apri)
+# #
+# #                                             with self.assertRaises(DataNotFoundError):
+# #                                                 B_reg.apos(orbit_apri)
+# #
+# #                                             self.assertEqual(
+# #                                                 max_n,
+# #                                                 c_reg.maxn(orbit_apri)
+# #                                             )
+# #
+# #                                             self.assertEqual(
+# #                                                 max_n,
+# #                                                 B_reg.maxn(orbit_apri)
+# #                                             )
+# #
+# #                                             self.assertEqual(
+# #                                                 expCns[ : max_n],
+# #                                                 list(c_reg[orbit_apri, :])
+# #                                             )
+# #
+# #                                         except:
+# #
+# #                                             print(orbit_apri)
+# #                                             print(orbit_apri)
+# #
+# #                                             try:
+# #                                                 print(c_reg.apos(orbit_apri))
+# #
+# #                                             except DataNotFoundError:
+# #                                                 print("no apos")
+# #
+# #                                             try:
+# #                                                 print(B_reg.apos(orbit_apri))
+# #
+# #                                             except DataNotFoundError:
+# #                                                 print("no apos")
+# #
+# #                                             print(expCns)
+# #                                             raise
+# #
+# #
+# #                                     else:
+# #
+# #                                         try:
+# #
+# #                                             self.assertTrue(
+# #                                                 c_reg.apos(orbit_apri).simple_parry
+# #                                             )
+# #
+# #                                             self.assertEqual(
+# #                                                 expP,
+# #                                                 c_reg.apos(orbit_apri).minimal_period
+# #                                             )
+# #
+# #                                             self.assertEqual(
+# #                                                 expM,
+# #                                                 c_reg.apos(orbit_apri).startn_of_periodic_portion
+# #                                             )
+# #
+# #                                             self.assertEqual(
+# #                                                 starting_dps * dps_increase_factor ** max_increases,
+# #                                                 c_reg.apos(orbit_apri).max_dps
+# #                                             )
+# #
+# #                                             self.assertTrue(
+# #                                                 B_reg.apos(orbit_apri).simple_parry
+# #                                             )
+# #
+# #                                             self.assertEqual(
+# #                                                 expP,
+# #                                                 B_reg.apos(orbit_apri).minimal_period
+# #                                             )
+# #
+# #                                             self.assertEqual(
+# #                                                 expM,
+# #                                                 B_reg.apos(orbit_apri).startn_of_periodic_portion + 1
+# #                                             )
+# #
+# #                                             self.assertEqual(
+# #                                                 starting_dps * dps_increase_factor ** max_increases,
+# #                                                 B_reg.apos(orbit_apri).max_dps
+# #                                             )
+# #
+# #                                             self.assertEqual(
+# #                                                 len(expCns),
+# #                                                 c_reg.maxn(orbit_apri)
+# #                                             )
+# #
+# #                                             self.assertEqual(
+# #                                                 len(expCns),
+# #                                                 B_reg.maxn(orbit_apri) + 1
+# #                                             )
+# #
+# #                                         except:
+# #
+# #                                             print(1, orbit_apri)
+# #                                             print(2, orbit_apri)
+# #
+# #                                             try:
+# #                                                 print(3, c_reg.apos(orbit_apri))
+# #
+# #                                             except DataNotFoundError:
+# #                                                 print(3, "no apos")
+# #
+# #                                             try:
+# #                                                 print(4, B_reg.apos(orbit_apri))
+# #
+# #                                             except DataNotFoundError:
+# #                                                 print(4, "no apos")
+# #
+# #                                             print(5, expCns)
+# #                                             print(6, list(c_reg[orbit_apri, :]))
+# #                                             print(7, list(B_reg[orbit_apri, :]))
+# #                                             print(8, c_reg.maxn(orbit_apri))
+# #                                             print(9, B_reg.maxn(orbit_apri))
+# #                                             raise
+# #
+# #
+# #                             for polyFunc, expFunc, indices in boydNonSimples:
+# #
+# #                                 for index in indices:
+# #
+# #                                     minPoly = polyFunc(index)
+# #                                     if debug:
+# #                                         print("checking boydNonSimples")
+# #                                         print_reader_info(c_reg, B_reg)
+# #                                         print(minPoly)
+# #                                     expPre, expPer = expFunc(index)
+# #                                     expP = len(expPer)
+# #                                     expM = len(expPre) + 1
+# #                                     orbit_apri = ApriInfo(poly = str(minPoly))
+# #
+# #                                     try:
+# #
+# #                                         if max_n < expM:
+# #
+# #                                             with self.assertRaises(DataNotFoundError):
+# #                                                 c_reg.apos(orbit_apri)
+# #
+# #                                             with self.assertRaises(DataNotFoundError):
+# #                                                 B_reg.apos(orbit_apri)
+# #
+# #                                             self.assertEqual(
+# #                                                 max_n,
+# #                                                 c_reg.maxn(orbit_apri)
+# #                                             )
+# #
+# #                                             self.assertEqual(
+# #                                                 max_n,
+# #                                                 B_reg.maxn(orbit_apri)
+# #                                             )
+# #
+# #                                             self.assertEqual(
+# #                                                 expPre[ : max_n],
+# #                                                 list(c_reg[orbit_apri, :])
+# #                                             )
+# #
+# #                                         elif max_n < 2 * expP * ceil(expM / expP):
+# #
+# #                                             with self.assertRaises(DataNotFoundError):
+# #                                                 c_reg.apos(orbit_apri)
+# #
+# #                                             with self.assertRaises(DataNotFoundError):
+# #                                                 B_reg.apos(orbit_apri)
+# #
+# #                                             self.assertEqual(
+# #                                                 max_n,
+# #                                                 c_reg.maxn(orbit_apri)
+# #                                             )
+# #
+# #                                             self.assertEqual(
+# #                                                 max_n,
+# #                                                 B_reg.maxn(orbit_apri)
+# #                                             )
+# #
+# #                                             self.assertEqual(
+# #                                                 expPre,
+# #                                                 list(c_reg[orbit_apri, : expM])
+# #                                             )
+# #
+# #                                             self.assertEqual(
+# #                                                 (expPer * (2 * ceil(expM / expP)))[ : max_n - expM + 1],
+# #                                                 list(c_reg[orbit_apri, expM : ])
+# #                                             )
+# #
+# #                                         else:
+# #
+# #                                             self.assertFalse(
+# #                                                 c_reg.apos(orbit_apri).simple_parry
+# #                                             )
+# #
+# #                                             self.assertEqual(
+# #                                                 expP,
+# #                                                 c_reg.apos(orbit_apri).minimal_period
+# #                                             )
+# #
+# #                                             self.assertEqual(
+# #                                                 expM,
+# #                                                 c_reg.apos(orbit_apri).startn_of_periodic_portion
+# #                                             )
+# #
+# #                                             self.assertEqual(
+# #                                                 expP + expM - 1,
+# #                                                 c_reg.maxn(orbit_apri)
+# #                                             )
+# #
+# #                                             self.assertFalse(
+# #                                                 B_reg.apos(orbit_apri).simple_parry
+# #                                             )
+# #
+# #                                             self.assertEqual(
+# #                                                 expP,
+# #                                                 B_reg.apos(orbit_apri).minimal_period
+# #                                             )
+# #
+# #                                             self.assertEqual(
+# #                                                 expM,
+# #                                                 B_reg.apos(orbit_apri).startn_of_periodic_portion + 1
+# #                                             )
+# #
+# #                                             self.assertEqual(
+# #                                                 expP + expM - 2,
+# #                                                 B_reg.maxn(orbit_apri)
+# #                                             )
+# #
+# #                                             self.assertEqual(
+# #                                                 expPre + expPer,
+# #                                                 list(c_reg[orbit_apri, :])
+# #                                             )
+# #
+# #                                     except:
+# #
+# #                                         print(0, max_n)
+# #                                         print(1, orbit_apri)
+# #                                         print(2, orbit_apri)
+# #
+# #                                         try:
+# #                                             print(3, c_reg.apos(orbit_apri))
+# #
+# #                                         except DataNotFoundError:
+# #                                             print(3, "no apos")
+# #
+# #                                         try:
+# #                                             print(4, B_reg.apos(orbit_apri))
+# #
+# #                                         except DataNotFoundError:
+# #                                             print(4, "no apos")
+# #
+# #                                         print(5, expPre)
+# #                                         print(6, expM)
+# #                                         print(7, expPer)
+# #                                         print(8, expP)
+# #                                         print(9, list(c_reg[orbit_apri, :]))
+# #                                         print(10, list(B_reg[orbit_apri, :]))
+# #                                         print(11, c_reg.maxn(orbit_apri))
+# #                                         print(12, B_reg.maxn(orbit_apri))
+# #                                         raise
+# #
+# #                             for polyFunc, expFunc, indices in boydSalems:
+# #
+# #                                 for index in indices:
+# #
+# #                                     minPoly = polyFunc(index)
+# #                                     expM, expP = expFunc(index)
+# #                                     expM += 1
+# #
+# #                                     if debug and (c_reg._db.info()['num_readers'] != 1 or B_reg._db.info()['num_readers'] != 1):
+# #
+# #                                         print("checking boydSalems")
+# #                                         print_reader_info(c_reg, B_reg)
+# #                                         print(minPoly)
+# #                                         print(f"expM  = {expM}")
+# #                                         print(f"expP  = {expP}")
+# #                                         print(f"max_n = {max_n}")
+# #
+# #                                     orbit_apri = ApriInfo(poly = str(minPoly))
+# #
+# #                                     try:
+# #
+# #                                         if max_n < 2 * expP * ceil(expM / expP):
+# #
+# #                                             if debug: print(1)
+# #
+# #                                             with self.assertRaises(DataNotFoundError):
+# #                                                 c_reg.apos(orbit_apri)
+# #
+# #                                             with self.assertRaises(DataNotFoundError):
+# #                                                 B_reg.apos(orbit_apri)
+# #
+# #                                             self.assertEqual(
+# #                                                 max_n,
+# #                                                 c_reg.maxn(orbit_apri)
+# #                                             )
+# #
+# #                                             self.assertEqual(
+# #                                                 max_n,
+# #                                                 B_reg.maxn(orbit_apri)
+# #                                             )
+# #
+# #                                         else:
+# #
+# #                                             if debug: print(2)
+# #
+# #                                             self.assertFalse(
+# #                                                 c_reg.apos(orbit_apri).simple_parry
+# #                                             )
+# #
+# #                                             self.assertEqual(
+# #                                                 expP,
+# #                                                 c_reg.apos(orbit_apri).minimal_period
+# #                                             )
+# #
+# #                                             self.assertEqual(
+# #                                                 expM,
+# #                                                 c_reg.apos(orbit_apri).startn_of_periodic_portion
+# #                                             )
+# #
+# #                                             self.assertEqual(
+# #                                                 expP + expM - 1,
+# #                                                 c_reg.maxn(orbit_apri)
+# #                                             )
+# #
+# #                                             self.assertFalse(
+# #                                                 B_reg.apos(orbit_apri).simple_parry
+# #                                             )
+# #
+# #                                             self.assertEqual(
+# #                                                 expP,
+# #                                                 B_reg.apos(orbit_apri).minimal_period
+# #                                             )
+# #
+# #                                             self.assertEqual(
+# #                                                 expM,
+# #                                                 B_reg.apos(orbit_apri).startn_of_periodic_portion + 1
+# #                                             )
+# #
+# #                                             self.assertEqual(
+# #                                                 expP + expM - 2,
+# #                                                 B_reg.maxn(orbit_apri)
+# #                                             )
+# #
+# #                                     except:
+# #
+# #                                         print(0, max_n)
+# #                                         print(1, orbit_apri)
+# #                                         print(2, orbit_apri)
+# #
+# #                                         try:
+# #                                             print(3, c_reg.apos(orbit_apri))
+# #
+# #                                         except DataNotFoundError:
+# #                                             print(3, "no apos")
+# #
+# #                                         try:
+# #                                             print(4, B_reg.apos(orbit_apri))
+# #
+# #                                         except DataNotFoundError:
+# #                                             print(4, "no apos")
+# #
+# #                                         print(6, expM)
+# #                                         print(7, expP)
+# #                                         print(8, c_reg.maxn(orbit_apri))
+# #                                         print(9, B_reg.maxn(orbit_apri))
+# #                                         raise
+#
+#
+#     # def testCalcOrbitParticular(self):
+#     #
+#     #     starting_dps = 10
+#     #     dps_increase_factor = 2
+#     #     max_increases = 5
+#     #
+#     #     minPoly = boydPsi_r(14)
+#     #     expCns = boydPsi_rExp(14)
+#     #     # print(minPoly)
+#     #     # print(expCns)
+#     #     beta = Perron_Number(minPoly)
+#     #     orbit_apri = ApriInfo(poly = str(minPoly))
+#     #     expP = 1
+#     #     expM = len(expCns)
+#     #
+#     #     for max_length in [1, 2, 3, 10, 17, 50, 100, 1000]:
+#     #
+#     #         print("max_blk_len", max_length)
+#     #
+#     #         cReg = NumpyRegister(savesDir, "lol")
+#     #         BReg = IntPolynomialRegister(savesDir, "lol")
+#     #
+#     #         for max_n in [1, 2, 3, 10, 17, 50, 100, 1000, 10000]:
+#     #
+#     #             with cReg.open() as cReg:
+#     #
+#     #                 with BReg.open() as BReg:
+#     #
+#     #                     try:
+#     #                         calc_period(beta, cReg, BReg, orbit_apri, max_length, max_n, starting_dps, dps_increase_factor, max_increases)
+#     #
+#     #                     finally:
+#     #
+#     #                         for blk in cReg._ram_blks:
+#     #                             cReg.rmv_ram_blk(blk)
+#     #
+#     #                         for blk in BReg._ram_blks:
+#     #                             BReg.rmv_ram_blk(blk)
+#     #
+#     #             with cReg.open(readonly = True) as cReg:
+#     #
+#     #                 with BReg.open(readonly = True) as BReg:
+#     #
+#     #                     if max_n < len(expCns):
+#     #
+#     #                         try:
+#     #
+#     #                             with self.assertRaises(DataNotFoundError):
+#     #                                 cReg.apos(orbit_apri)
+#     #
+#     #                             with self.assertRaises(DataNotFoundError):
+#     #                                 BReg.apos(orbit_apri)
+#     #
+#     #                             self.assertEqual(
+#     #                                 max_n,
+#     #                                 cReg.maxn(orbit_apri)
+#     #                             )
+#     #
+#     #                             self.assertEqual(
+#     #                                 max_n,
+#     #                                 BReg.maxn(orbit_apri)
+#     #                             )
+#     #
+#     #                             self.assertEqual(
+#     #                                 expCns[: max_n],
+#     #                                 list(cReg[orbit_apri, :])
+#     #                             )
+#     #
+#     #                         except:
+#     #
+#     #                             print(orbit_apri)
+#     #                             print(orbit_apri)
+#     #
+#     #                             try:
+#     #                                 print(cReg.apos(orbit_apri))
+#     #
+#     #                             except DataNotFoundError:
+#     #                                 print("no apos")
+#     #
+#     #                             try:
+#     #                                 print(BReg.apos(orbit_apri))
+#     #
+#     #                             except DataNotFoundError:
+#     #                                 print("no apos")
+#     #
+#     #                             print(expCns)
+#     #                             raise
+#     #
+#     #                     else:
+#     #
+#     #                         try:
+#     #
+#     #                             self.assertTrue(
+#     #                                 cReg.apos(orbit_apri).simple_parry
+#     #                             )
+#     #
+#     #                             self.assertEqual(
+#     #                                 expP,
+#     #                                 cReg.apos(orbit_apri).minimal_period
+#     #                             )
+#     #
+#     #                             self.assertEqual(
+#     #                                 expM,
+#     #                                 cReg.apos(orbit_apri).startn_of_periodic_portion
+#     #                             )
+#     #
+#     #                             if cReg.apos(orbit_apri).simple_parry:
+#     #                                 self.assertEqual(
+#     #                                     starting_dps * dps_increase_factor ** max_increases,
+#     #                                     cReg.apos(orbit_apri).max_dps
+#     #                                 )
+#     #
+#     #                             self.assertTrue(
+#     #                                 BReg.apos(orbit_apri).simple_parry
+#     #                             )
+#     #
+#     #                             self.assertEqual(
+#     #                                 expP,
+#     #                                 BReg.apos(orbit_apri).minimal_period
+#     #                             )
+#     #
+#     #                             self.assertEqual(
+#     #                                 expM,
+#     #                                 BReg.apos(orbit_apri).startn_of_periodic_portion + 1
+#     #                             )
+#     #
+#     #                             if BReg.apos(orbit_apri).simple_parry:
+#     #                                 self.assertEqual(
+#     #                                     starting_dps * dps_increase_factor ** max_increases,
+#     #                                     BReg.apos(orbit_apri).max_dps
+#     #                                 )
+#     #
+#     #                             self.assertEqual(
+#     #                                 len(expCns),
+#     #                                 cReg.maxn(orbit_apri)
+#     #                             )
+#     #
+#     #                             self.assertEqual(
+#     #                                 len(expCns),
+#     #                                 BReg.maxn(orbit_apri) + 1
+#     #                             )
+#     #
+#     #                         except:
+#     #
+#     #                             print(1, orbit_apri)
+#     #                             print(2, orbit_apri)
+#     #
+#     #                             try:
+#     #                                 print(3, cReg.apos(orbit_apri))
+#     #
+#     #                             except DataNotFoundError:
+#     #                                 print(3, "no apos")
+#     #
+#     #                             try:
+#     #                                 print(4, BReg.apos(orbit_apri))
+#     #
+#     #                             except DataNotFoundError:
+#     #                                 print(4, "no apos")
+#     #
+#     #                             print(5, expCns)
+#     #                             print(6, list(cReg[orbit_apri, :]))
+#     #                             print(7, list(BReg[orbit_apri, :]))
+#     #                             print(8, cReg.maxn(orbit_apri))
+#     #                             print(9, BReg.maxn(orbit_apri))
+#     #                             raise
+